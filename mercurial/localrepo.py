--- conflicted
+++ resolved
@@ -670,14 +670,8 @@
         fp2 = manifest2.get(fn, nullid)
 
         meta = {}
-<<<<<<< HEAD
-        cf = self.dirstate.copied(fn)
-        if cf and cf != fn:
-=======
         cp = fctx.renamed()
         if cp and cp[0] != fn:
-            cp = cp[0]
->>>>>>> 5388b179
             # Mark the new revision of this file as a copy of another
             # file.  This copy data will effectively act as a parent
             # of this new revision.  If this is a merge, the first
@@ -697,6 +691,7 @@
             #    \- 2 --- 4        as the merge base
             #
 
+            cf = cp[0]
             cr = manifest1.get(cf)
             nfp = fp2
 
@@ -710,19 +705,10 @@
             if not cr:
                 self.ui.debug(_(" %s: searching for copy revision for %s\n") %
                               (fn, cf))
-                p1 = self.dirstate.parents()[0]
-                rev = self.changelog.rev(p1)
-                seen = {-1:None}
-                visit = [rev]
-                while visit:
-                    for p in self.changelog.parentrevs(visit.pop(0)):
-                        if p not in seen:
-                            seen[p] = True
-                            visit.append(p)
-                            ctx = self.changectx(p)
-                            if cf in ctx:
-                                cr = ctx[cf].filenode()
-                                break
+		for a in self['.'].ancestors():
+                    if cf in a:
+                        cr = a[cf].filenode()
+                        break
 
             self.ui.debug(_(" %s: copy %s:%s\n") % (fn, cf, hex(cr)))
             meta["copy"] = cf
