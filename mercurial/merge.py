--- conflicted
+++ resolved
@@ -415,12 +415,6 @@
                     updated += 1
                 else:
                     merged += 1
-<<<<<<< HEAD
-            if f != fd and move:
-                repo.ui.debug(_("removing %s\n") % f)
-                os.unlink(repo.wjoin(f))
-=======
->>>>>>> 2cee9293
             util.set_exec(repo.wjoin(fd), "x" in flags)
             if f != fd and move and util.lexists(repo.wjoin(f)):
                 repo.ui.debug(_("removing %s\n") % f)
