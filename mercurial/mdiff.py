# mdiff.py - diff and patch routines for mercurial
#
# Copyright 2005, 2006 Matt Mackall <mpm@selenic.com>
#
# This software may be used and distributed according to the terms
# of the GNU General Public License, incorporated herein by reference.

<<<<<<< HEAD
import bdiff, mpatch, re, struct, util
=======
from demandload import demandload
import bdiff, mpatch
demandload(globals(), "re struct util md5")
>>>>>>> d0e98559

def splitnewlines(text):
    '''like str.splitlines, but only split on newlines.'''
    lines = [l + '\n' for l in text.split('\n')]
    if lines:
        if lines[-1] == '\n':
            lines.pop()
        else:
            lines[-1] = lines[-1][:-1]
    return lines

class diffopts(object):
    '''context is the number of context lines
    text treats all files as text
    showfunc enables diff -p output
    git enables the git extended patch format
    nodates removes dates from diff headers
    ignorews ignores all whitespace changes in the diff
    ignorewsamount ignores changes in the amount of whitespace
    ignoreblanklines ignores changes whose lines are all blank'''

    defaults = {
        'context': 3,
        'text': False,
        'showfunc': True,
        'git': False,
        'nodates': False,
        'ignorews': False,
        'ignorewsamount': False,
        'ignoreblanklines': False,
        }

    __slots__ = defaults.keys()

    def __init__(self, **opts):
        for k in self.__slots__:
            v = opts.get(k)
            if v is None:
                v = self.defaults[k]
            setattr(self, k, v)

defaultopts = diffopts()

def unidiff(a, ad, b, bd, fn, r=None, opts=defaultopts):
    def datetag(date):
        return (opts.git or opts.nodates) and '\n' or '\t%s\n' % date

    if not a and not b: return ""
    epoch = util.datestr((0, 0))

    if not opts.text and (util.binary(a) or util.binary(b)):
        def h(v):
            # md5 is used instead of sha1 because md5 is supposedly faster
            return md5.new(v).digest()
        if a and b and len(a) == len(b) and h(a) == h(b):
            return ""
        l = ['Binary file %s has changed\n' % fn]
    elif not a:
        b = splitnewlines(b)
        if a is None:
            l1 = '--- /dev/null%s' % datetag(epoch)
        else:
            l1 = "--- %s%s" % ("a/" + fn, datetag(ad))
        l2 = "+++ %s%s" % ("b/" + fn, datetag(bd))
        l3 = "@@ -0,0 +1,%d @@\n" % len(b)
        l = [l1, l2, l3] + ["+" + e for e in b]
    elif not b:
        a = splitnewlines(a)
        l1 = "--- %s%s" % ("a/" + fn, datetag(ad))
        if b is None:
            l2 = '+++ /dev/null%s' % datetag(epoch)
        else:
            l2 = "+++ %s%s" % ("b/" + fn, datetag(bd))
        l3 = "@@ -1,%d +0,0 @@\n" % len(a)
        l = [l1, l2, l3] + ["-" + e for e in a]
    else:
        al = splitnewlines(a)
        bl = splitnewlines(b)
        l = list(bunidiff(a, b, al, bl, "a/" + fn, "b/" + fn, opts=opts))
        if not l: return ""
        # difflib uses a space, rather than a tab
        l[0] = "%s%s" % (l[0][:-2], datetag(ad))
        l[1] = "%s%s" % (l[1][:-2], datetag(bd))

    for ln in xrange(len(l)):
        if l[ln][-1] != '\n':
            l[ln] += "\n\ No newline at end of file\n"

    if r:
        l.insert(0, "diff %s %s\n" %
                    (' '.join(["-r %s" % rev for rev in r]), fn))

    return "".join(l)

# somewhat self contained replacement for difflib.unified_diff
# t1 and t2 are the text to be diffed
# l1 and l2 are the text broken up into lines
# header1 and header2 are the filenames for the diff output
def bunidiff(t1, t2, l1, l2, header1, header2, opts=defaultopts):
    def contextend(l, len):
        ret = l + opts.context
        if ret > len:
            ret = len
        return ret

    def contextstart(l):
        ret = l - opts.context
        if ret < 0:
            return 0
        return ret

    def yieldhunk(hunk, header):
        if header:
            for x in header:
                yield x
        (astart, a2, bstart, b2, delta) = hunk
        aend = contextend(a2, len(l1))
        alen = aend - astart
        blen = b2 - bstart + aend - a2

        func = ""
        if opts.showfunc:
            # walk backwards from the start of the context
            # to find a line starting with an alphanumeric char.
            for x in xrange(astart, -1, -1):
                t = l1[x].rstrip()
                if funcre.match(t):
                    func = ' ' + t[:40]
                    break

        yield "@@ -%d,%d +%d,%d @@%s\n" % (astart + 1, alen,
                                           bstart + 1, blen, func)
        for x in delta:
            yield x
        for x in xrange(a2, aend):
            yield ' ' + l1[x]

    header = [ "--- %s\t\n" % header1, "+++ %s\t\n" % header2 ]

    if opts.showfunc:
        funcre = re.compile('\w')
    if opts.ignorewsamount:
        wsamountre = re.compile('[ \t]+')
        wsappendedre = re.compile(' \n')
    if opts.ignoreblanklines:
        wsblanklinesre = re.compile('\n')
    if opts.ignorews:
        wsre = re.compile('[ \t]')

    # bdiff.blocks gives us the matching sequences in the files.  The loop
    # below finds the spaces between those matching sequences and translates
    # them into diff output.
    #
    diff = bdiff.blocks(t1, t2)
    hunk = None
    for i in xrange(len(diff)):
        # The first match is special.
        # we've either found a match starting at line 0 or a match later
        # in the file.  If it starts later, old and new below will both be
        # empty and we'll continue to the next match.
        if i > 0:
            s = diff[i-1]
        else:
            s = [0, 0, 0, 0]
        delta = []
        s1 = diff[i]
        a1 = s[1]
        a2 = s1[0]
        b1 = s[3]
        b2 = s1[2]

        old = l1[a1:a2]
        new = l2[b1:b2]

        # bdiff sometimes gives huge matches past eof, this check eats them,
        # and deals with the special first match case described above
        if not old and not new:
            continue

        if opts.ignoreblanklines:
            wsold = wsblanklinesre.sub('', "".join(old))
            wsnew = wsblanklinesre.sub('', "".join(new))
            if wsold == wsnew:
                continue

        if opts.ignorewsamount:
            wsold = wsamountre.sub(' ', "".join(old))
            wsold = wsappendedre.sub('\n', wsold)
            wsnew = wsamountre.sub(' ', "".join(new))
            wsnew = wsappendedre.sub('\n', wsnew)
            if wsold == wsnew:
                continue

        if opts.ignorews:
            wsold = wsre.sub('', "".join(old))
            wsnew = wsre.sub('', "".join(new))
            if wsold == wsnew:
                continue

        astart = contextstart(a1)
        bstart = contextstart(b1)
        prev = None
        if hunk:
            # join with the previous hunk if it falls inside the context
            if astart < hunk[1] + opts.context + 1:
                prev = hunk
                astart = hunk[1]
                bstart = hunk[3]
            else:
                for x in yieldhunk(hunk, header):
                    yield x
                # we only want to yield the header if the files differ, and
                # we only want to yield it once.
                header = None
        if prev:
            # we've joined the previous hunk, record the new ending points.
            hunk[1] = a2
            hunk[3] = b2
            delta = hunk[4]
        else:
            # create a new hunk
            hunk = [ astart, a2, bstart, b2, delta ]

        delta[len(delta):] = [ ' ' + x for x in l1[astart:a1] ]
        delta[len(delta):] = [ '-' + x for x in old ]
        delta[len(delta):] = [ '+' + x for x in new ]

    if hunk:
        for x in yieldhunk(hunk, header):
            yield x

def patchtext(bin):
    pos = 0
    t = []
    while pos < len(bin):
        p1, p2, l = struct.unpack(">lll", bin[pos:pos + 12])
        pos += 12
        t.append(bin[pos:pos + l])
        pos += l
    return "".join(t)

def patch(a, bin):
    return mpatch.patches(a, [bin])

patches = mpatch.patches
patchedsize = mpatch.patchedsize
textdiff = bdiff.bdiff<|MERGE_RESOLUTION|>--- conflicted
+++ resolved
@@ -5,13 +5,7 @@
 # This software may be used and distributed according to the terms
 # of the GNU General Public License, incorporated herein by reference.
 
-<<<<<<< HEAD
-import bdiff, mpatch, re, struct, util
-=======
-from demandload import demandload
-import bdiff, mpatch
-demandload(globals(), "re struct util md5")
->>>>>>> d0e98559
+import bdiff, mpatch, re, struct, util, md5
 
 def splitnewlines(text):
     '''like str.splitlines, but only split on newlines.'''
