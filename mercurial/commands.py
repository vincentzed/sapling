# commands.py - command processing for mercurial
#
# Copyright 2005 Matt Mackall <mpm@selenic.com>
#
# This software may be used and distributed according to the terms
# of the GNU General Public License, incorporated herein by reference.

from demandload import demandload
from node import *
from i18n import gettext as _
demandload(globals(), "os re sys signal shutil imp urllib pdb")
demandload(globals(), "fancyopts ui hg util lock revlog")
demandload(globals(), "fnmatch hgweb mdiff random signal time traceback")
demandload(globals(), "errno socket version struct atexit sets bz2")

class UnknownCommand(Exception):
    """Exception raised if command is not in the command table."""

def filterfiles(filters, files):
    l = [x for x in files if x in filters]

    for t in filters:
        if t and t[-1] != "/":
            t += "/"
        l += [x for x in files if x.startswith(t)]
    return l

def relpath(repo, args):
    cwd = repo.getcwd()
    if cwd:
        return [util.normpath(os.path.join(cwd, x)) for x in args]
    return args

def matchpats(repo, cwd, pats=[], opts={}, head=''):
    return util.cmdmatcher(repo.root, cwd, pats or ['.'], opts.get('include'),
                        opts.get('exclude'), head)

def makewalk(repo, pats, opts, head=''):
    cwd = repo.getcwd()
    files, matchfn, anypats = matchpats(repo, cwd, pats, opts, head)
    exact = dict(zip(files, files))
    def walk():
        for src, fn in repo.walk(files=files, match=matchfn):
            yield src, fn, util.pathto(cwd, fn), fn in exact
    return files, matchfn, walk()

def walk(repo, pats, opts, head=''):
    files, matchfn, results = makewalk(repo, pats, opts, head)
    for r in results:
        yield r

def walkchangerevs(ui, repo, cwd, pats, opts):
    '''Iterate over files and the revs they changed in.

    Callers most commonly need to iterate backwards over the history
    it is interested in.  Doing so has awful (quadratic-looking)
    performance, so we use iterators in a "windowed" way.

    We walk a window of revisions in the desired order.  Within the
    window, we first walk forwards to gather data, then in the desired
    order (usually backwards) to display it.

    This function returns an (iterator, getchange) pair.  The
    getchange function returns the changelog entry for a numeric
    revision.  The iterator yields 3-tuples.  They will be of one of
    the following forms:

    "window", incrementing, lastrev: stepping through a window,
    positive if walking forwards through revs, last rev in the
    sequence iterated over - use to reset state for the current window

    "add", rev, fns: out-of-order traversal of the given file names
    fns, which changed during revision rev - use to gather data for
    possible display

    "iter", rev, None: in-order traversal of the revs earlier iterated
    over with "add" - use to display data'''

    if repo.changelog.count() == 0:
        return [], False

    cwd = repo.getcwd()
    if not pats and cwd:
        opts['include'] = [os.path.join(cwd, i) for i in opts['include']]
        opts['exclude'] = [os.path.join(cwd, x) for x in opts['exclude']]
    files, matchfn, anypats = matchpats(repo, (pats and cwd) or '',
                                        pats, opts)
    revs = map(int, revrange(ui, repo, opts['rev'] or ['tip:0']))
    wanted = {}
    slowpath = anypats
    window = 300
    fncache = {}

    chcache = {}
    def getchange(rev):
        ch = chcache.get(rev)
        if ch is None:
            chcache[rev] = ch = repo.changelog.read(repo.lookup(str(rev)))
        return ch

    if not slowpath and not files:
        # No files, no patterns.  Display all revs.
        wanted = dict(zip(revs, revs))
    if not slowpath:
        # Only files, no patterns.  Check the history of each file.
        def filerevgen(filelog):
            for i in xrange(filelog.count() - 1, -1, -window):
                revs = []
                for j in xrange(max(0, i - window), i + 1):
                    revs.append(filelog.linkrev(filelog.node(j)))
                revs.reverse()
                for rev in revs:
                    yield rev

        minrev, maxrev = min(revs), max(revs)
        for file in files:
            filelog = repo.file(file)
            # A zero count may be a directory or deleted file, so
            # try to find matching entries on the slow path.
            if filelog.count() == 0:
                slowpath = True
                break
            for rev in filerevgen(filelog):
                if rev <= maxrev:
                    if rev < minrev:
                        break
                    fncache.setdefault(rev, [])
                    fncache[rev].append(file)
                    wanted[rev] = 1
    if slowpath:
        # The slow path checks files modified in every changeset.
        def changerevgen():
            for i in xrange(repo.changelog.count() - 1, -1, -window):
                for j in xrange(max(0, i - window), i + 1):
                    yield j, getchange(j)[3]

        for rev, changefiles in changerevgen():
            matches = filter(matchfn, changefiles)
            if matches:
                fncache[rev] = matches
                wanted[rev] = 1

    def iterate():
        for i in xrange(0, len(revs), window):
            yield 'window', revs[0] < revs[-1], revs[-1]
            nrevs = [rev for rev in revs[i:min(i+window, len(revs))]
                     if rev in wanted]
            srevs = list(nrevs)
            srevs.sort()
            for rev in srevs:
                fns = fncache.get(rev) or filter(matchfn, getchange(rev)[3])
                yield 'add', rev, fns
            for rev in nrevs:
                yield 'iter', rev, None
    return iterate(), getchange

revrangesep = ':'

def revrange(ui, repo, revs, revlog=None):
    """Yield revision as strings from a list of revision specifications."""
    if revlog is None:
        revlog = repo.changelog
    revcount = revlog.count()
    def fix(val, defval):
        if not val:
            return defval
        try:
            num = int(val)
            if str(num) != val:
                raise ValueError
            if num < 0: num += revcount
            if num < 0: num = 0
            elif num >= revcount:
                raise ValueError
        except ValueError:
            try:
                num = repo.changelog.rev(repo.lookup(val))
            except KeyError:
                try:
                    num = revlog.rev(revlog.lookup(val))
                except KeyError:
                    raise util.Abort(_('invalid revision identifier %s'), val)
        return num
    seen = {}
    for spec in revs:
        if spec.find(revrangesep) >= 0:
            start, end = spec.split(revrangesep, 1)
            start = fix(start, 0)
            end = fix(end, revcount - 1)
            step = start > end and -1 or 1
            for rev in xrange(start, end+step, step):
                if rev in seen: continue
                seen[rev] = 1
                yield str(rev)
        else:
            rev = fix(spec, None)
            if rev in seen: continue
            seen[rev] = 1
            yield str(rev)

def make_filename(repo, r, pat, node=None,
                  total=None, seqno=None, revwidth=None, pathname=None):
    node_expander = {
        'H': lambda: hex(node),
        'R': lambda: str(r.rev(node)),
        'h': lambda: short(node),
        }
    expander = {
        '%': lambda: '%',
        'b': lambda: os.path.basename(repo.root),
        }

    try:
        if node:
            expander.update(node_expander)
        if node and revwidth is not None:
            expander['r'] = lambda: str(r.rev(node)).zfill(revwidth)
        if total is not None:
            expander['N'] = lambda: str(total)
        if seqno is not None:
            expander['n'] = lambda: str(seqno)
        if total is not None and seqno is not None:
            expander['n'] = lambda:str(seqno).zfill(len(str(total)))
        if pathname is not None:
            expander['s'] = lambda: os.path.basename(pathname)
            expander['d'] = lambda: os.path.dirname(pathname) or '.'
            expander['p'] = lambda: pathname

        newname = []
        patlen = len(pat)
        i = 0
        while i < patlen:
            c = pat[i]
            if c == '%':
                i += 1
                c = pat[i]
                c = expander[c]()
            newname.append(c)
            i += 1
        return ''.join(newname)
    except KeyError, inst:
        raise util.Abort(_("invalid format spec '%%%s' in output file name"),
                    inst.args[0])

def make_file(repo, r, pat, node=None,
              total=None, seqno=None, revwidth=None, mode='wb', pathname=None):
    if not pat or pat == '-':
        return 'w' in mode and sys.stdout or sys.stdin
    if hasattr(pat, 'write') and 'w' in mode:
        return pat
    if hasattr(pat, 'read') and 'r' in mode:
        return pat
    return open(make_filename(repo, r, pat, node, total, seqno, revwidth,
                              pathname),
                mode)

def dodiff(fp, ui, repo, node1, node2, files=None, match=util.always,
           changes=None, text=False):
    if not changes:
        (c, a, d, u) = repo.changes(node1, node2, files, match=match)
    else:
        (c, a, d, u) = changes
    if files:
        c, a, d = map(lambda x: filterfiles(files, x), (c, a, d))

    if not c and not a and not d:
        return

    if node2:
        change = repo.changelog.read(node2)
        mmap2 = repo.manifest.read(change[0])
        date2 = util.datestr(change[2])
        def read(f):
            return repo.file(f).read(mmap2[f])
    else:
        date2 = util.datestr()
        if not node1:
            node1 = repo.dirstate.parents()[0]
        def read(f):
            return repo.wfile(f).read()

    if ui.quiet:
        r = None
    else:
        hexfunc = ui.verbose and hex or short
        r = [hexfunc(node) for node in [node1, node2] if node]

    change = repo.changelog.read(node1)
    mmap = repo.manifest.read(change[0])
    date1 = util.datestr(change[2])

    for f in c:
        to = None
        if f in mmap:
            to = repo.file(f).read(mmap[f])
        tn = read(f)
        fp.write(mdiff.unidiff(to, date1, tn, date2, f, r, text=text))
    for f in a:
        to = None
        tn = read(f)
        fp.write(mdiff.unidiff(to, date1, tn, date2, f, r, text=text))
    for f in d:
        to = repo.file(f).read(mmap[f])
        tn = None
        fp.write(mdiff.unidiff(to, date1, tn, date2, f, r, text=text))

def trimuser(ui, name, rev, revcache):
    """trim the name of the user who committed a change"""
    user = revcache.get(rev)
    if user is None:
        user = revcache[rev] = ui.shortuser(name)
    return user

def show_changeset(ui, repo, rev=0, changenode=None, brinfo=None):
    """show a single changeset or file revision"""
    log = repo.changelog
    if changenode is None:
        changenode = log.node(rev)
    elif not rev:
        rev = log.rev(changenode)

    if ui.quiet:
        ui.write("%d:%s\n" % (rev, short(changenode)))
        return

    changes = log.read(changenode)
    date = util.datestr(changes[2])

    parents = [(log.rev(p), ui.verbose and hex(p) or short(p))
               for p in log.parents(changenode)
               if ui.debugflag or p != nullid]
    if not ui.debugflag and len(parents) == 1 and parents[0][0] == rev-1:
        parents = []

    if ui.verbose:
        ui.write(_("changeset:   %d:%s\n") % (rev, hex(changenode)))
    else:
        ui.write(_("changeset:   %d:%s\n") % (rev, short(changenode)))

    for tag in repo.nodetags(changenode):
        ui.status(_("tag:         %s\n") % tag)
    for parent in parents:
        ui.write(_("parent:      %d:%s\n") % parent)

    if brinfo and changenode in brinfo:
        br = brinfo[changenode]
        ui.write(_("branch:      %s\n") % " ".join(br))

    ui.debug(_("manifest:    %d:%s\n") % (repo.manifest.rev(changes[0]),
                                      hex(changes[0])))
    ui.status(_("user:        %s\n") % changes[1])
    ui.status(_("date:        %s\n") % date)

    if ui.debugflag:
        files = repo.changes(log.parents(changenode)[0], changenode)
        for key, value in zip([_("files:"), _("files+:"), _("files-:")], files):
            if value:
                ui.note("%-12s %s\n" % (key, " ".join(value)))
    else:
        ui.note(_("files:       %s\n") % " ".join(changes[3]))

    description = changes[4].strip()
    if description:
        if ui.verbose:
            ui.status(_("description:\n"))
            ui.status(description)
            ui.status("\n\n")
        else:
            ui.status(_("summary:     %s\n") % description.splitlines()[0])
    ui.status("\n")

def show_version(ui):
    """output version and copyright information"""
    ui.write(_("Mercurial Distributed SCM (version %s)\n")
             % version.get_version())
    ui.status(_(
        "\nCopyright (C) 2005 Matt Mackall <mpm@selenic.com>\n"
        "This is free software; see the source for copying conditions. "
        "There is NO\nwarranty; "
        "not even for MERCHANTABILITY or FITNESS FOR A PARTICULAR PURPOSE.\n"
    ))

def help_(ui, cmd=None, with_version=False):
    """show help for a given command or all commands"""
    option_lists = []
    if cmd and cmd != 'shortlist':
        if with_version:
            show_version(ui)
            ui.write('\n')
        key, i = find(cmd)
        # synopsis
        ui.write("%s\n\n" % i[2])

        # description
        doc = i[0].__doc__
        if ui.quiet:
            doc = doc.splitlines(0)[0]
        ui.write("%s\n" % doc.rstrip())

        if not ui.quiet:
            # aliases
            aliases = ', '.join(key.split('|')[1:])
            if aliases:
                ui.write(_("\naliases: %s\n") % aliases)

            # options
            if i[1]:
                option_lists.append(("options", i[1]))

    else:
        # program name
        if ui.verbose or with_version:
            show_version(ui)
        else:
            ui.status(_("Mercurial Distributed SCM\n"))
        ui.status('\n')

        # list of commands
        if cmd == "shortlist":
            ui.status(_('basic commands (use "hg help" '
                        'for the full list or option "-v" for details):\n\n'))
        elif ui.verbose:
            ui.status(_('list of commands:\n\n'))
        else:
            ui.status(_('list of commands (use "hg help -v" '
                        'to show aliases and global options):\n\n'))

        h = {}
        cmds = {}
        for c, e in table.items():
            f = c.split("|")[0]
            if cmd == "shortlist" and not f.startswith("^"):
                continue
            f = f.lstrip("^")
            if not ui.debugflag and f.startswith("debug"):
                continue
            d = ""
            if e[0].__doc__:
                d = e[0].__doc__.splitlines(0)[0].rstrip()
            h[f] = d
            cmds[f]=c.lstrip("^")

        fns = h.keys()
        fns.sort()
        m = max(map(len, fns))
        for f in fns:
            if ui.verbose:
                commands = cmds[f].replace("|",", ")
                ui.write(" %s:\n      %s\n"%(commands,h[f]))
            else:
                ui.write(' %-*s   %s\n' % (m, f, h[f]))

    # global options
    if ui.verbose:
        option_lists.append(("global options", globalopts))

    # list all option lists
    opt_output = []
    for title, options in option_lists:
        opt_output.append(("\n%s:\n" % title, None))
        for shortopt, longopt, default, desc in options:
            opt_output.append(("%2s%s" % (shortopt and "-%s" % shortopt,
                                          longopt and " --%s" % longopt),
                               "%s%s" % (desc,
                                         default and _(" (default: %s)") % default
                                         or "")))

    if opt_output:
        opts_len = max([len(line[0]) for line in opt_output if line[1]])
        for first, second in opt_output:
            if second:
                ui.write(" %-*s  %s\n" % (opts_len, first, second))
            else:
                ui.write("%s\n" % first)

# Commands start here, listed alphabetically

def add(ui, repo, *pats, **opts):
    """add the specified files on the next commit

    Schedule files to be version controlled and added to the repository.

    The files will be added to the repository at the next commit.

    If no names are given, add all files in the current directory and
    its subdirectories.
    """

    names = []
    for src, abs, rel, exact in walk(repo, pats, opts):
        if exact:
            if ui.verbose: ui.status(_('adding %s\n') % rel)
            names.append(abs)
        elif repo.dirstate.state(abs) == '?':
            ui.status(_('adding %s\n') % rel)
            names.append(abs)
    repo.add(names)

def addremove(ui, repo, *pats, **opts):
    """add all new files, delete all missing files

    Add all new files and remove all missing files from the repository.

    New files are ignored if they match any of the patterns in .hgignore. As
    with add, these changes take effect at the next commit.
    """
    add, remove = [], []
    for src, abs, rel, exact in walk(repo, pats, opts):
        if src == 'f' and repo.dirstate.state(abs) == '?':
            add.append(abs)
            if ui.verbose or not exact:
                ui.status(_('adding %s\n') % rel)
        if repo.dirstate.state(abs) != 'r' and not os.path.exists(rel):
            remove.append(abs)
            if ui.verbose or not exact:
                ui.status(_('removing %s\n') % rel)
    repo.add(add)
    repo.remove(remove)

def annotate(ui, repo, *pats, **opts):
    """show changeset information per file line

    List changes in files, showing the revision id responsible for each line

    This command is useful to discover who did a change or when a change took
    place.

    Without the -a option, annotate will avoid processing files it
    detects as binary. With -a, annotate will generate an annotation
    anyway, probably with undesirable results.
    """
    def getnode(rev):
        return short(repo.changelog.node(rev))

    ucache = {}
    def getname(rev):
        cl = repo.changelog.read(repo.changelog.node(rev))
        return trimuser(ui, cl[1], rev, ucache)

    if not pats:
        raise util.Abort(_('at least one file name or pattern required'))

    opmap = [['user', getname], ['number', str], ['changeset', getnode]]
    if not opts['user'] and not opts['changeset']:
        opts['number'] = 1

    if opts['rev']:
        node = repo.changelog.lookup(opts['rev'])
    else:
        node = repo.dirstate.parents()[0]
    change = repo.changelog.read(node)
    mmap = repo.manifest.read(change[0])

    for src, abs, rel, exact in walk(repo, pats, opts):
        if abs not in mmap:
            ui.warn(_("warning: %s is not in the repository!\n") % rel)
            continue

        f = repo.file(abs)
        if not opts['text'] and util.binary(f.read(mmap[abs])):
            ui.write(_("%s: binary file\n") % rel)
            continue

        lines = f.annotate(mmap[abs])
        pieces = []

        for o, f in opmap:
            if opts[o]:
                l = [f(n) for n, dummy in lines]
                if l:
                    m = max(map(len, l))
                    pieces.append(["%*s" % (m, x) for x in l])

        if pieces:
            for p, l in zip(zip(*pieces), lines):
                ui.write("%s: %s" % (" ".join(p), l[1]))

def bundle(ui, repo, fname, dest="default-push", **opts):
    """create a changegroup file

    Generate a compressed changegroup file collecting all changesets
    not found in the other repository.

    This file can then be transferred using conventional means and
    applied to another repository with the unbundle command. This is
    useful when native push and pull are not available or when
    exporting an entire repository is undesirable. The standard file
    extension is ".hg".

    Unlike import/export, this exactly preserves all changeset
    contents including permissions, rename data, and revision history.
    """
    f = open(fname, "wb")
    dest = ui.expandpath(dest, repo.root)
    other = hg.repository(ui, dest)
    o = repo.findoutgoing(other)
    cg = repo.changegroup(o)

    try:
        f.write("HG10")
        z = bz2.BZ2Compressor(9)
        while 1:
            chunk = cg.read(4096)
            if not chunk:
                break
            f.write(z.compress(chunk))
        f.write(z.flush())
    except:
        os.unlink(fname)
        raise

def cat(ui, repo, file1, *pats, **opts):
    """output the latest or given revisions of files

    Print the specified files as they were at the given revision.
    If no revision is given then the tip is used.

    Output may be to a file, in which case the name of the file is
    given using a format string.  The formatting rules are the same as
    for the export command, with the following additions:

    %s   basename of file being printed
    %d   dirname of file being printed, or '.' if in repo root
    %p   root-relative path name of file being printed
    """
    mf = {}
    if opts['rev']:
        change = repo.changelog.read(repo.lookup(opts['rev']))
        mf = repo.manifest.read(change[0])
    for src, abs, rel, exact in walk(repo, (file1,) + pats, opts):
        r = repo.file(abs)
        if opts['rev']:
            try:
                n = mf[abs]
            except (hg.RepoError, KeyError):
                try:
                    n = r.lookup(rev)
                except KeyError, inst:
                    raise util.Abort(_('cannot find file %s in rev %s'), rel, rev)
        else:
            n = r.tip()
        fp = make_file(repo, r, opts['output'], node=n, pathname=abs)
        fp.write(r.read(n))

def clone(ui, source, dest=None, **opts):
    """make a copy of an existing repository

    Create a copy of an existing repository in a new directory.

    If no destination directory name is specified, it defaults to the
    basename of the source.

    The location of the source is added to the new repository's
    .hg/hgrc file, as the default to be used for future pulls.

    For efficiency, hardlinks are used for cloning whenever the source
    and destination are on the same filesystem.  Some filesystems,
    such as AFS, implement hardlinking incorrectly, but do not report
    errors.  In these cases, use the --pull option to avoid
    hardlinking.
    """
    if dest is None:
        dest = os.path.basename(os.path.normpath(source))

    if os.path.exists(dest):
        raise util.Abort(_("destination '%s' already exists"), dest)

    dest = os.path.realpath(dest)

    class Dircleanup:
        def __init__(self, dir_):
            self.rmtree = shutil.rmtree
            self.dir_ = dir_
            os.mkdir(dir_)
        def close(self):
            self.dir_ = None
        def __del__(self):
            if self.dir_:
                self.rmtree(self.dir_, True)

    if opts['ssh']:
        ui.setconfig("ui", "ssh", opts['ssh'])
    if opts['remotecmd']:
        ui.setconfig("ui", "remotecmd", opts['remotecmd'])

    if not os.path.exists(source):
        source = ui.expandpath(source)

    d = Dircleanup(dest)
    abspath = source
    other = hg.repository(ui, source)

    copy = False
    if other.dev() != -1:
        abspath = os.path.abspath(source)
        if not opts['pull'] and not opts['rev']:
            copy = True

    if copy:
        try:
            # we use a lock here because if we race with commit, we
            # can end up with extra data in the cloned revlogs that's
            # not pointed to by changesets, thus causing verify to
            # fail
            l1 = lock.lock(os.path.join(source, ".hg", "lock"))
        except OSError:
            copy = False

    if copy:
        # we lock here to avoid premature writing to the target
        os.mkdir(os.path.join(dest, ".hg"))
        l2 = lock.lock(os.path.join(dest, ".hg", "lock"))

        files = "data 00manifest.d 00manifest.i 00changelog.d 00changelog.i"
        for f in files.split():
            src = os.path.join(source, ".hg", f)
            dst = os.path.join(dest, ".hg", f)
            try:
                util.copyfiles(src, dst)
            except OSError, inst:
                if inst.errno != errno.ENOENT: raise

        repo = hg.repository(ui, dest)

    else:
        revs = None
        if opts['rev']:
            if not other.local():
                raise util.Abort("clone -r not supported yet for remote repositories.")
            else:
                revs = [other.lookup(rev) for rev in opts['rev']]
        repo = hg.repository(ui, dest, create=1)
        repo.pull(other, heads = revs)

    f = repo.opener("hgrc", "w", text=True)
    f.write("[paths]\n")
    f.write("default = %s\n" % abspath)

    if not opts['noupdate']:
        update(ui, repo)

    d.close()

def commit(ui, repo, *pats, **opts):
    """commit the specified files or all outstanding changes

    Commit changes to the given files into the repository.

    If a list of files is omitted, all changes reported by "hg status"
    from the root of the repository will be commited.

    The HGEDITOR or EDITOR environment variables are used to start an
    editor to add a commit comment.
    """
    message = opts['message']
    logfile = opts['logfile']

    if message and logfile:
        raise util.Abort(_('options --message and --logfile are mutually '
                           'exclusive'))
    if not message and logfile:
        try:
            if logfile == '-':
                message = sys.stdin.read()
            else:
                message = open(logfile).read()
        except IOError, inst:
            raise util.Abort(_("can't read commit message '%s': %s") %
                             (logfile, inst.strerror))

    if opts['addremove']:
        addremove(ui, repo, *pats, **opts)
    cwd = repo.getcwd()
    if not pats and cwd:
        opts['include'] = [os.path.join(cwd, i) for i in opts['include']]
        opts['exclude'] = [os.path.join(cwd, x) for x in opts['exclude']]
    fns, match, anypats = matchpats(repo, (pats and repo.getcwd()) or '',
                                    pats, opts)
    if pats:
        c, a, d, u = repo.changes(files=fns, match=match)
        files = c + a + [fn for fn in d if repo.dirstate.state(fn) == 'r']
    else:
        files = []
    try:
        repo.commit(files, message, opts['user'], opts['date'], match)
    except ValueError, inst:
        raise util.Abort(str(inst))

def docopy(ui, repo, pats, opts):
    if not pats:
        raise util.Abort(_('no source or destination specified'))
    elif len(pats) == 1:
        raise util.Abort(_('no destination specified'))
    pats = list(pats)
    dest = pats.pop()
    sources = []
    dir2dir = len(pats) == 1 and os.path.isdir(pats[0])

    def okaytocopy(abs, rel, exact):
        reasons = {'?': _('is not managed'),
                   'a': _('has been marked for add')}
        reason = reasons.get(repo.dirstate.state(abs))
        if reason:
            if exact: ui.warn(_('%s: not copying - file %s\n') % (rel, reason))
        else:
            return True

    for src, abs, rel, exact in walk(repo, pats, opts):
        if okaytocopy(abs, rel, exact):
            sources.append((abs, rel, exact))
    if not sources:
        raise util.Abort(_('no files to copy'))

    cwd = repo.getcwd()
    absdest = util.canonpath(repo.root, cwd, dest)
    reldest = util.pathto(cwd, absdest)
    if os.path.exists(reldest):
        destisfile = not os.path.isdir(reldest)
    else:
        destisfile = not dir2dir and (len(sources) == 1
                                      or repo.dirstate.state(absdest) != '?')

    if destisfile and len(sources) > 1:
        raise util.Abort(_('with multiple sources, destination must be a '
                           'directory'))

    srcpfxlen = 0
    if dir2dir:
        srcpfx = util.pathto(cwd, util.canonpath(repo.root, cwd, pats[0]))
        if os.path.exists(reldest):
            srcpfx = os.path.split(srcpfx)[0]
        if srcpfx:
            srcpfx += os.sep
        srcpfxlen = len(srcpfx)

    errs, copied = 0, []
    for abs, rel, exact in sources:
        if destisfile:
            mydest = reldest
        elif dir2dir:
            mydest = os.path.join(dest, rel[srcpfxlen:])
        else:
            mydest = os.path.join(dest, os.path.basename(rel))
        myabsdest = util.canonpath(repo.root, cwd, mydest)
        myreldest = util.pathto(cwd, myabsdest)
        if not opts['force'] and repo.dirstate.state(myabsdest) not in 'a?':
            ui.warn(_('%s: not overwriting - file already managed\n') % myreldest)
            continue
        mydestdir = os.path.dirname(myreldest) or '.'
        if not opts['after']:
            try:
                if dir2dir: os.makedirs(mydestdir)
                elif not destisfile: os.mkdir(mydestdir)
            except OSError, inst:
                if inst.errno != errno.EEXIST: raise
        if ui.verbose or not exact:
            ui.status(_('copying %s to %s\n') % (rel, myreldest))
        if not opts['after']:
            try:
                shutil.copyfile(rel, myreldest)
                shutil.copymode(rel, myreldest)
            except shutil.Error, inst:
                raise util.Abort(str(inst))
            except IOError, inst:
                if inst.errno == errno.ENOENT:
                    ui.warn(_('%s: deleted in working copy\n') % rel)
                else:
                    ui.warn(_('%s: cannot copy - %s\n') % (rel, inst.strerror))
                errs += 1
                continue
        repo.copy(abs, myabsdest)
        copied.append((abs, rel, exact))
    if errs:
        ui.warn(_('(consider using --after)\n'))
    return errs, copied

def copy(ui, repo, *pats, **opts):
    """mark files as copied for the next commit

    Mark dest as having copies of source files.  If dest is a
    directory, copies are put in that directory.  If dest is a file,
    there can only be one source.

    By default, this command copies the contents of files as they
    stand in the working directory.  If invoked with --after, the
    operation is recorded, but no copying is performed.

    This command takes effect in the next commit.

    NOTE: This command should be treated as experimental. While it
    should properly record copied files, this information is not yet
    fully used by merge, nor fully reported by log.
    """
    errs, copied = docopy(ui, repo, pats, opts)
    return errs

def debugancestor(ui, index, rev1, rev2):
    """find the ancestor revision of two revisions in a given index"""
    r = revlog.revlog(file, index, "")
    a = r.ancestor(r.lookup(rev1), r.lookup(rev2))
    ui.write("%d:%s\n" % (r.rev(a), hex(a)))

def debugcheckstate(ui, repo):
    """validate the correctness of the current dirstate"""
    parent1, parent2 = repo.dirstate.parents()
    repo.dirstate.read()
    dc = repo.dirstate.map
    keys = dc.keys()
    keys.sort()
    m1n = repo.changelog.read(parent1)[0]
    m2n = repo.changelog.read(parent2)[0]
    m1 = repo.manifest.read(m1n)
    m2 = repo.manifest.read(m2n)
    errors = 0
    for f in dc:
        state = repo.dirstate.state(f)
        if state in "nr" and f not in m1:
            ui.warn(_("%s in state %s, but not in manifest1\n") % (f, state))
            errors += 1
        if state in "a" and f in m1:
            ui.warn(_("%s in state %s, but also in manifest1\n") % (f, state))
            errors += 1
        if state in "m" and f not in m1 and f not in m2:
            ui.warn(_("%s in state %s, but not in either manifest\n") %
                    (f, state))
            errors += 1
    for f in m1:
        state = repo.dirstate.state(f)
        if state not in "nrm":
            ui.warn(_("%s in manifest1, but listed as state %s") % (f, state))
            errors += 1
    if errors:
        raise util.Abort(_(".hg/dirstate inconsistent with current parent's manifest"))

def debugconfig(ui):
    """show combined config settings from all hgrc files"""
    try:
        repo = hg.repository(ui)
    except hg.RepoError:
        pass
    for section, name, value in ui.walkconfig():
        ui.write('%s.%s=%s\n' % (section, name, value))

def debugsetparents(ui, repo, rev1, rev2=None):
    """
    manually set the parents of the current working directory

    This is useful for writing repository conversion tools, but should
    be used with care.
    """

    if not rev2:
        rev2 = hex(nullid)

    repo.dirstate.setparents(repo.lookup(rev1), repo.lookup(rev2))

def debugstate(ui, repo):
    """show the contents of the current dirstate"""
    repo.dirstate.read()
    dc = repo.dirstate.map
    keys = dc.keys()
    keys.sort()
    for file_ in keys:
        ui.write("%c %3o %10d %s %s\n"
                 % (dc[file_][0], dc[file_][1] & 0777, dc[file_][2],
                    time.strftime("%x %X",
                                  time.localtime(dc[file_][3])), file_))
    for f in repo.dirstate.copies:
        ui.write(_("copy: %s -> %s\n") % (repo.dirstate.copies[f], f))

def debugdata(ui, file_, rev):
    """dump the contents of an data file revision"""
    r = revlog.revlog(file, file_[:-2] + ".i", file_)
    try:
        ui.write(r.revision(r.lookup(rev)))
    except KeyError:
        raise util.Abort(_('invalid revision identifier %s'), rev)

def debugindex(ui, file_):
    """dump the contents of an index file"""
    r = revlog.revlog(file, file_, "")
    ui.write("   rev    offset  length   base linkrev" +
             " nodeid       p1           p2\n")
    for i in range(r.count()):
        e = r.index[i]
        ui.write("% 6d % 9d % 7d % 6d % 7d %s %s %s\n" % (
                i, e[0], e[1], e[2], e[3],
            short(e[6]), short(e[4]), short(e[5])))

def debugindexdot(ui, file_):
    """dump an index DAG as a .dot file"""
    r = revlog.revlog(file, file_, "")
    ui.write("digraph G {\n")
    for i in range(r.count()):
        e = r.index[i]
        ui.write("\t%d -> %d\n" % (r.rev(e[4]), i))
        if e[5] != nullid:
            ui.write("\t%d -> %d\n" % (r.rev(e[5]), i))
    ui.write("}\n")

def debugrename(ui, repo, file, rev=None):
    """dump rename information"""
    r = repo.file(relpath(repo, [file])[0])
    if rev:
        try:
            # assume all revision numbers are for changesets
            n = repo.lookup(rev)
            change = repo.changelog.read(n)
            m = repo.manifest.read(change[0])
            n = m[relpath(repo, [file])[0]]
        except hg.RepoError, KeyError:
            n = r.lookup(rev)
    else:
        n = r.tip()
    m = r.renamed(n)
    if m:
        ui.write(_("renamed from %s:%s\n") % (m[0], hex(m[1])))
    else:
        ui.write(_("not renamed\n"))

def debugwalk(ui, repo, *pats, **opts):
    """show how files match on given patterns"""
    items = list(walk(repo, pats, opts))
    if not items:
        return
    fmt = '%%s  %%-%ds  %%-%ds  %%s' % (
        max([len(abs) for (src, abs, rel, exact) in items]),
        max([len(rel) for (src, abs, rel, exact) in items]))
    for src, abs, rel, exact in items:
        line = fmt % (src, abs, rel, exact and 'exact' or '')
        ui.write("%s\n" % line.rstrip())

def diff(ui, repo, *pats, **opts):
    """diff working directory (or selected files)

    Show differences between revisions for the specified files.

    Differences between files are shown using the unified diff format.

    When two revision arguments are given, then changes are shown
    between those revisions. If only one revision is specified then
    that revision is compared to the working directory, and, when no
    revisions are specified, the working directory files are compared
    to its parent.

    Without the -a option, diff will avoid generating diffs of files
    it detects as binary. With -a, diff will generate a diff anyway,
    probably with undesirable results.
    """
    node1, node2 = None, None
    revs = [repo.lookup(x) for x in opts['rev']]

    if len(revs) > 0:
        node1 = revs[0]
    if len(revs) > 1:
        node2 = revs[1]
    if len(revs) > 2:
        raise util.Abort(_("too many revisions to diff"))

    fns, matchfn, anypats = matchpats(repo, repo.getcwd(), pats, opts)

    dodiff(sys.stdout, ui, repo, node1, node2, fns, match=matchfn,
           text=opts['text'])

def doexport(ui, repo, changeset, seqno, total, revwidth, opts):
    node = repo.lookup(changeset)
    prev, other = repo.changelog.parents(node)
    change = repo.changelog.read(node)

    fp = make_file(repo, repo.changelog, opts['output'],
                   node=node, total=total, seqno=seqno,
                   revwidth=revwidth)
    if fp != sys.stdout:
        ui.note("%s\n" % fp.name)

    fp.write("# HG changeset patch\n")
    fp.write("# User %s\n" % change[1])
    fp.write("# Node ID %s\n" % hex(node))
    fp.write("# Parent  %s\n" % hex(prev))
    if other != nullid:
        fp.write("# Parent  %s\n" % hex(other))
    fp.write(change[4].rstrip())
    fp.write("\n\n")

    dodiff(fp, ui, repo, prev, node, text=opts['text'])
    if fp != sys.stdout:
        fp.close()

def export(ui, repo, *changesets, **opts):
    """dump the header and diffs for one or more changesets

    Print the changeset header and diffs for one or more revisions.

    The information shown in the changeset header is: author,
    changeset hash, parent and commit comment.

    Output may be to a file, in which case the name of the file is
    given using a format string.  The formatting rules are as follows:

    %%   literal "%" character
    %H   changeset hash (40 bytes of hexadecimal)
    %N   number of patches being generated
    %R   changeset revision number
    %b   basename of the exporting repository
    %h   short-form changeset hash (12 bytes of hexadecimal)
    %n   zero-padded sequence number, starting at 1
    %r   zero-padded changeset revision number

    Without the -a option, export will avoid generating diffs of files
    it detects as binary. With -a, export will generate a diff anyway,
    probably with undesirable results.
    """
    if not changesets:
        raise util.Abort(_("export requires at least one changeset"))
    seqno = 0
    revs = list(revrange(ui, repo, changesets))
    total = len(revs)
    revwidth = max(map(len, revs))
    ui.note(len(revs) > 1 and _("Exporting patches:\n") or _("Exporting patch:\n"))
    for cset in revs:
        seqno += 1
        doexport(ui, repo, cset, seqno, total, revwidth, opts)

def forget(ui, repo, *pats, **opts):
    """don't add the specified files on the next commit

    Undo an 'hg add' scheduled for the next commit.
    """
    forget = []
    for src, abs, rel, exact in walk(repo, pats, opts):
        if repo.dirstate.state(abs) == 'a':
            forget.append(abs)
            if ui.verbose or not exact:
                ui.status(_('forgetting %s\n') % rel)
    repo.forget(forget)

def grep(ui, repo, pattern, *pats, **opts):
    """search for a pattern in specified files and revisions

    Search revisions of files for a regular expression.

    This command behaves differently than Unix grep.  It only accepts
    Python/Perl regexps.  It searches repository history, not the
    working directory.  It always prints the revision number in which
    a match appears.

    By default, grep only prints output for the first revision of a
    file in which it finds a match.  To get it to print every revision
    that contains a change in match status ("-" for a match that
    becomes a non-match, or "+" for a non-match that becomes a match),
    use the --all flag.
    """
    reflags = 0
    if opts['ignore_case']:
        reflags |= re.I
    regexp = re.compile(pattern, reflags)
    sep, eol = ':', '\n'
    if opts['print0']:
        sep = eol = '\0'

    fcache = {}
    def getfile(fn):
        if fn not in fcache:
            fcache[fn] = repo.file(fn)
        return fcache[fn]

    def matchlines(body):
        begin = 0
        linenum = 0
        while True:
            match = regexp.search(body, begin)
            if not match:
                break
            mstart, mend = match.span()
            linenum += body.count('\n', begin, mstart) + 1
            lstart = body.rfind('\n', begin, mstart) + 1 or begin
            lend = body.find('\n', mend)
            yield linenum, mstart - lstart, mend - lstart, body[lstart:lend]
            begin = lend + 1

    class linestate:
        def __init__(self, line, linenum, colstart, colend):
            self.line = line
            self.linenum = linenum
            self.colstart = colstart
            self.colend = colend
        def __eq__(self, other):
            return self.line == other.line
        def __hash__(self):
            return hash(self.line)

    matches = {}
    def grepbody(fn, rev, body):
        matches[rev].setdefault(fn, {})
        m = matches[rev][fn]
        for lnum, cstart, cend, line in matchlines(body):
            s = linestate(line, lnum, cstart, cend)
            m[s] = s

    prev = {}
    ucache = {}
    def display(fn, rev, states, prevstates):
        diff = list(sets.Set(states).symmetric_difference(sets.Set(prevstates)))
        diff.sort(lambda x, y: cmp(x.linenum, y.linenum))
        counts = {'-': 0, '+': 0}
        filerevmatches = {}
        for l in diff:
            if incrementing or not opts['all']:
                change = ((l in prevstates) and '-') or '+'
                r = rev
            else:
                change = ((l in states) and '-') or '+'
                r = prev[fn]
            cols = [fn, str(rev)]
            if opts['line_number']: cols.append(str(l.linenum))
            if opts['all']: cols.append(change)
            if opts['user']: cols.append(trimuser(ui, getchange(rev)[1], rev,
                                                  ucache))
            if opts['files_with_matches']:
                c = (fn, rev)
                if c in filerevmatches: continue
                filerevmatches[c] = 1
            else:
                cols.append(l.line)
            ui.write(sep.join(cols), eol)
            counts[change] += 1
        return counts['+'], counts['-']

    fstate = {}
    skip = {}
    changeiter, getchange = walkchangerevs(ui, repo, repo.getcwd(), pats, opts)
    count = 0
    incrementing = False
    for st, rev, fns in changeiter:
        if st == 'window':
            incrementing = rev
            matches.clear()
        elif st == 'add':
            change = repo.changelog.read(repo.lookup(str(rev)))
            mf = repo.manifest.read(change[0])
            matches[rev] = {}
            for fn in fns:
                if fn in skip: continue
                fstate.setdefault(fn, {})
                try:
                    grepbody(fn, rev, getfile(fn).read(mf[fn]))
                except KeyError:
                    pass
        elif st == 'iter':
            states = matches[rev].items()
            states.sort()
            for fn, m in states:
                if fn in skip: continue
                if incrementing or not opts['all'] or fstate[fn]:
                    pos, neg = display(fn, rev, m, fstate[fn])
                    count += pos + neg
                    if pos and not opts['all']:
                        skip[fn] = True
                fstate[fn] = m
                prev[fn] = rev

    if not incrementing:
        fstate = fstate.items()
        fstate.sort()
        for fn, state in fstate:
            if fn in skip: continue
            display(fn, rev, {}, state)
    return (count == 0 and 1) or 0

def heads(ui, repo, **opts):
    """show current repository heads

    Show all repository head changesets.

    Repository "heads" are changesets that don't have children
    changesets. They are where development generally takes place and
    are the usual targets for update and merge operations.
    """
    heads = repo.changelog.heads()
    br = None
    if opts['branches']:
        br = repo.branchlookup(heads)
    for n in repo.changelog.heads():
        show_changeset(ui, repo, changenode=n, brinfo=br)

def identify(ui, repo):
    """print information about the working copy
    Print a short summary of the current state of the repo.

    This summary identifies the repository state using one or two parent
    hash identifiers, followed by a "+" if there are uncommitted changes
    in the working directory, followed by a list of tags for this revision.
    """
    parents = [p for p in repo.dirstate.parents() if p != nullid]
    if not parents:
        ui.write(_("unknown\n"))
        return

    hexfunc = ui.verbose and hex or short
    (c, a, d, u) = repo.changes()
    output = ["%s%s" % ('+'.join([hexfunc(parent) for parent in parents]),
                        (c or a or d) and "+" or "")]

    if not ui.quiet:
        # multiple tags for a single parent separated by '/'
        parenttags = ['/'.join(tags)
                      for tags in map(repo.nodetags, parents) if tags]
        # tags for multiple parents separated by ' + '
        if parenttags:
            output.append(' + '.join(parenttags))

    ui.write("%s\n" % ' '.join(output))

def import_(ui, repo, patch1, *patches, **opts):
    """import an ordered set of patches

    Import a list of patches and commit them individually.

    If there are outstanding changes in the working directory, import
    will abort unless given the -f flag.

    If a patch looks like a mail message (its first line starts with
    "From " or looks like an RFC822 header), it will not be applied
    unless the -f option is used.  The importer neither parses nor
    discards mail headers, so use -f only to override the "mailness"
    safety check, not to import a real mail message.
    """
    patches = (patch1,) + patches

    if not opts['force']:
        (c, a, d, u) = repo.changes()
        if c or a or d:
            raise util.Abort(_("outstanding uncommitted changes"))

    d = opts["base"]
    strip = opts["strip"]

    mailre = re.compile(r'(?:From |[\w-]+:)')

    # attempt to detect the start of a patch
    # (this heuristic is borrowed from quilt)
    diffre = re.compile(r'(?:Index:[ \t]|diff[ \t]|RCS file: |' +
                        'retrieving revision [0-9]+(\.[0-9]+)*$|' +
                        '(---|\*\*\*)[ \t])')

    for patch in patches:
        ui.status(_("applying %s\n") % patch)
        pf = os.path.join(d, patch)

        message = []
        user = None
        hgpatch = False
        for line in file(pf):
            line = line.rstrip()
            if (not message and not hgpatch and
                   mailre.match(line) and not opts['force']):
                if len(line) > 35: line = line[:32] + '...'
                raise util.Abort(_('first line looks like a '
                                   'mail header: ') + line)
            if diffre.match(line):
                break
            elif hgpatch:
                # parse values when importing the result of an hg export
                if line.startswith("# User "):
                    user = line[7:]
                    ui.debug(_('User: %s\n') % user)
                elif not line.startswith("# ") and line:
                    message.append(line)
                    hgpatch = False
            elif line == '# HG changeset patch':
                hgpatch = True
                message = []       # We may have collected garbage
            else:
                message.append(line)

        # make sure message isn't empty
        if not message:
            message = _("imported patch %s\n") % patch
        else:
            message = "%s\n" % '\n'.join(message)
        ui.debug(_('message:\n%s\n') % message)

        files = util.patch(strip, pf, ui)

        if len(files) > 0:
            addremove(ui, repo, *files)
        repo.commit(files, message, user)

def incoming(ui, repo, source="default", **opts):
    """show new changesets found in source

    Show new changesets found in the specified repo or the default
    pull repo. These are the changesets that would be pulled if a pull
    was requested.

    Currently only local repositories are supported.
    """
    source = ui.expandpath(source, repo.root)
    other = hg.repository(ui, source)
    if not other.local():
        raise util.Abort(_("incoming doesn't work for remote repositories yet"))
    o = repo.findincoming(other)
    if not o:
        return
<<<<<<< HEAD
    o = other.newer(o)
    if opts['newest_first']:
        o.reverse()
=======
    o = other.changelog.nodesbetween(o)[0]
>>>>>>> 0629aded
    for n in o:
        parents = [p for p in other.changelog.parents(n) if p != nullid]
        if opts['no_merges'] and len(parents) == 2:
            continue
        show_changeset(ui, other, changenode=n)
        if opts['patch']:
            prev = (parents and parents[0]) or nullid
            dodiff(ui, ui, other, prev, n)
            ui.write("\n")

def init(ui, dest="."):
    """create a new repository in the given directory

    Initialize a new repository in the given directory.  If the given
    directory does not exist, it is created.

    If no directory is given, the current directory is used.
    """
    if not os.path.exists(dest):
        os.mkdir(dest)
    hg.repository(ui, dest, create=1)

def locate(ui, repo, *pats, **opts):
    """locate files matching specific patterns

    Print all files under Mercurial control whose names match the
    given patterns.

    This command searches the current directory and its
    subdirectories.  To search an entire repository, move to the root
    of the repository.

    If no patterns are given to match, this command prints all file
    names.

    If you want to feed the output of this command into the "xargs"
    command, use the "-0" option to both this command and "xargs".
    This will avoid the problem of "xargs" treating single filenames
    that contain white space as multiple filenames.
    """
    end = opts['print0'] and '\0' or '\n'

    for src, abs, rel, exact in walk(repo, pats, opts, '(?:.*/|)'):
        if repo.dirstate.state(abs) == '?':
            continue
        if opts['fullpath']:
            ui.write(os.path.join(repo.root, abs), end)
        else:
            ui.write(rel, end)

def log(ui, repo, *pats, **opts):
    """show revision history of entire repository or files

    Print the revision history of the specified files or the entire project.

    By default this command outputs: changeset id and hash, tags,
    parents, user, date and time, and a summary for each commit. The
    -v switch adds some more detail, such as changed files, manifest
    hashes or message signatures.
    """
    class dui:
        # Implement and delegate some ui protocol.  Save hunks of
        # output for later display in the desired order.
        def __init__(self, ui):
            self.ui = ui
            self.hunk = {}
        def bump(self, rev):
            self.rev = rev
            self.hunk[rev] = []
        def note(self, *args):
            if self.verbose:
                self.write(*args)
        def status(self, *args):
            if not self.quiet:
                self.write(*args)
        def write(self, *args):
            self.hunk[self.rev].append(args)
        def debug(self, *args):
            if self.debugflag:
                self.write(*args)
        def __getattr__(self, key):
            return getattr(self.ui, key)
    cwd = repo.getcwd()
    if not pats and cwd:
        opts['include'] = [os.path.join(cwd, i) for i in opts['include']]
        opts['exclude'] = [os.path.join(cwd, x) for x in opts['exclude']]
    changeiter, getchange = walkchangerevs(ui, repo, (pats and cwd) or '',
                                           pats, opts)
    for st, rev, fns in changeiter:
        if st == 'window':
            du = dui(ui)
        elif st == 'add':
            du.bump(rev)
            changenode = repo.changelog.node(rev)
            parents = [p for p in repo.changelog.parents(changenode)
                       if p != nullid]
            if opts['no_merges'] and len(parents) == 2:
                 continue
            if opts['only_merges'] and len(parents) != 2:
                 continue

            br = None
            if opts['keyword']:
                changes = repo.changelog.read(repo.changelog.node(rev))
                miss = 0
                for k in [kw.lower() for kw in opts['keyword']]:
                    if not (k in changes[1].lower() or
                            k in changes[4].lower() or
                            k in " ".join(changes[3][:20]).lower()):
                        miss = 1
                        break
                if miss:
                    continue

            if opts['branch']:
                br = repo.branchlookup([repo.changelog.node(rev)])

            show_changeset(du, repo, rev, brinfo=br)
            if opts['patch']:
                prev = (parents and parents[0]) or nullid
                dodiff(du, du, repo, prev, changenode, fns)
                du.write("\n\n")
        elif st == 'iter':
            for args in du.hunk[rev]:
                ui.write(*args)

def manifest(ui, repo, rev=None):
    """output the latest or given revision of the project manifest

    Print a list of version controlled files for the given revision.

    The manifest is the list of files being version controlled. If no revision
    is given then the tip is used.
    """
    if rev:
        try:
            # assume all revision numbers are for changesets
            n = repo.lookup(rev)
            change = repo.changelog.read(n)
            n = change[0]
        except hg.RepoError:
            n = repo.manifest.lookup(rev)
    else:
        n = repo.manifest.tip()
    m = repo.manifest.read(n)
    mf = repo.manifest.readflags(n)
    files = m.keys()
    files.sort()

    for f in files:
        ui.write("%40s %3s %s\n" % (hex(m[f]), mf[f] and "755" or "644", f))

def outgoing(ui, repo, dest="default-push", **opts):
    """show changesets not found in destination

    Show changesets not found in the specified destination repo or the
    default push repo. These are the changesets that would be pushed
    if a push was requested.
    """
    dest = ui.expandpath(dest, repo.root)
    other = hg.repository(ui, dest)
    o = repo.findoutgoing(other)
<<<<<<< HEAD
    o = repo.newer(o)
    if opts['newest_first']:
        o.reverse()
=======
    o = repo.changelog.nodesbetween(o)[0]
>>>>>>> 0629aded
    for n in o:
        parents = [p for p in repo.changelog.parents(n) if p != nullid]
        if opts['no_merges'] and len(parents) == 2:
            continue
        show_changeset(ui, repo, changenode=n)
        if opts['patch']:
            prev = (parents and parents[0]) or nullid
            dodiff(ui, ui, repo, prev, n)
            ui.write("\n")

def parents(ui, repo, rev=None):
    """show the parents of the working dir or revision

    Print the working directory's parent revisions.
    """
    if rev:
        p = repo.changelog.parents(repo.lookup(rev))
    else:
        p = repo.dirstate.parents()

    for n in p:
        if n != nullid:
            show_changeset(ui, repo, changenode=n)

def paths(ui, search=None):
    """show definition of symbolic path names

    Show definition of symbolic path name NAME. If no name is given, show
    definition of available names.

    Path names are defined in the [paths] section of /etc/mercurial/hgrc
    and $HOME/.hgrc.  If run inside a repository, .hg/hgrc is used, too.
    """
    try:
        repo = hg.repository(ui=ui)
    except hg.RepoError:
        pass

    if search:
        for name, path in ui.configitems("paths"):
            if name == search:
                ui.write("%s\n" % path)
                return
        ui.warn(_("not found!\n"))
        return 1
    else:
        for name, path in ui.configitems("paths"):
            ui.write("%s = %s\n" % (name, path))

def pull(ui, repo, source="default", **opts):
    """pull changes from the specified source

    Pull changes from a remote repository to a local one.

    This finds all changes from the repository at the specified path
    or URL and adds them to the local repository. By default, this
    does not update the copy of the project in the working directory.

    Valid URLs are of the form:

      local/filesystem/path
      http://[user@]host[:port][/path]
      https://[user@]host[:port][/path]
      ssh://[user@]host[:port][/path]

    SSH requires an accessible shell account on the destination machine
    and a copy of hg in the remote path.  With SSH, paths are relative
    to the remote user's home directory by default; use two slashes at
    the start of a path to specify it as relative to the filesystem root.
    """
    source = ui.expandpath(source, repo.root)
    ui.status(_('pulling from %s\n') % (source))

    if opts['ssh']:
        ui.setconfig("ui", "ssh", opts['ssh'])
    if opts['remotecmd']:
        ui.setconfig("ui", "remotecmd", opts['remotecmd'])

    other = hg.repository(ui, source)
    revs = None
    if opts['rev'] and not other.local():
        raise util.Abort("pull -r doesn't work for remote repositories yet")
    elif opts['rev']:
        revs = [other.lookup(rev) for rev in opts['rev']]
    r = repo.pull(other, heads=revs)
    if not r:
        if opts['update']:
            return update(ui, repo)
        else:
            ui.status(_("(run 'hg update' to get a working copy)\n"))

    return r

def push(ui, repo, dest="default-push", force=False, ssh=None, remotecmd=None):
    """push changes to the specified destination

    Push changes from the local repository to the given destination.

    This is the symmetrical operation for pull. It helps to move
    changes from the current repository to a different one. If the
    destination is local this is identical to a pull in that directory
    from the current one.

    By default, push will refuse to run if it detects the result would
    increase the number of remote heads. This generally indicates the
    the client has forgotten to sync and merge before pushing.

    Valid URLs are of the form:

      local/filesystem/path
      ssh://[user@]host[:port][/path]

    SSH requires an accessible shell account on the destination
    machine and a copy of hg in the remote path.
    """
    dest = ui.expandpath(dest, repo.root)
    ui.status('pushing to %s\n' % (dest))

    if ssh:
        ui.setconfig("ui", "ssh", ssh)
    if remotecmd:
        ui.setconfig("ui", "remotecmd", remotecmd)

    other = hg.repository(ui, dest)
    r = repo.push(other, force)
    return r

def rawcommit(ui, repo, *flist, **rc):
    """raw commit interface

    Lowlevel commit, for use in helper scripts.

    This command is not intended to be used by normal users, as it is
    primarily useful for importing from other SCMs.
    """
    if rc['text']:
        ui.warn(_("Warning: -t and --text is deprecated,"
                  " please use -m or --message instead.\n"))
    message = rc['message'] or rc['text']
    if not message and rc['logfile']:
        try:
            message = open(rc['logfile']).read()
        except IOError:
            pass
    if not message and not rc['logfile']:
        raise util.Abort(_("missing commit message"))

    files = relpath(repo, list(flist))
    if rc['files']:
        files += open(rc['files']).read().splitlines()

    rc['parent'] = map(repo.lookup, rc['parent'])

    try:
        repo.rawcommit(files, message, rc['user'], rc['date'], *rc['parent'])
    except ValueError, inst:
        raise util.Abort(str(inst))

def recover(ui, repo):
    """roll back an interrupted transaction

    Recover from an interrupted commit or pull.

    This command tries to fix the repository status after an interrupted
    operation. It should only be necessary when Mercurial suggests it.
    """
    repo.recover()

def remove(ui, repo, pat, *pats, **opts):
    """remove the specified files on the next commit

    Schedule the indicated files for removal from the repository.

    This command schedules the files to be removed at the next commit.
    This only removes files from the current branch, not from the
    entire project history.  If the files still exist in the working
    directory, they will be deleted from it.
    """
    names = []
    def okaytoremove(abs, rel, exact):
        c, a, d, u = repo.changes(files = [abs])
        reason = None
        if c: reason = _('is modified')
        elif a: reason = _('has been marked for add')
        elif u: reason = _('is not managed')
        if reason:
            if exact: ui.warn(_('not removing %s: file %s\n') % (rel, reason))
        else:
            return True
    for src, abs, rel, exact in walk(repo, (pat,) + pats, opts):
        if okaytoremove(abs, rel, exact):
            if ui.verbose or not exact: ui.status(_('removing %s\n') % rel)
            names.append(abs)
    repo.remove(names, unlink=True)

def rename(ui, repo, *pats, **opts):
    """rename files; equivalent of copy + remove

    Mark dest as copies of sources; mark sources for deletion.  If
    dest is a directory, copies are put in that directory.  If dest is
    a file, there can only be one source.

    By default, this command copies the contents of files as they
    stand in the working directory.  If invoked with --after, the
    operation is recorded, but no copying is performed.

    This command takes effect in the next commit.

    NOTE: This command should be treated as experimental. While it
    should properly record rename files, this information is not yet
    fully used by merge, nor fully reported by log.
    """
    errs, copied = docopy(ui, repo, pats, opts)
    names = []
    for abs, rel, exact in copied:
        if ui.verbose or not exact: ui.status(_('removing %s\n') % rel)
        names.append(abs)
    repo.remove(names, unlink=True)
    return errs

def revert(ui, repo, *names, **opts):
    """revert modified files or dirs back to their unmodified states

    Revert any uncommitted modifications made to the named files or
    directories.  This restores the contents of the affected files to
    an unmodified state.

    If a file has been deleted, it is recreated.  If the executable
    mode of a file was changed, it is reset.

    If a directory is given, all files in that directory and its
    subdirectories are reverted.

    If no arguments are given, all files in the current directory and
    its subdirectories are reverted.
    """
    node = opts['rev'] and repo.lookup(opts['rev']) or \
           repo.dirstate.parents()[0]
    root = os.path.realpath(repo.root)

    def trimpath(p):
        p = os.path.realpath(p)
        if p.startswith(root):
            rest = p[len(root):]
            if not rest:
                return rest
            if p.startswith(os.sep):
                return rest[1:]
            return p

    relnames = map(trimpath, names or [os.getcwd()])
    chosen = {}

    def choose(name):
        def body(name):
            for r in relnames:
                if not name.startswith(r):
                    continue
                rest = name[len(r):]
                if not rest:
                    return r, True
                depth = rest.count(os.sep)
                if not r:
                    if depth == 0 or not opts['nonrecursive']:
                        return r, True
                elif rest[0] == os.sep:
                    if depth == 1 or not opts['nonrecursive']:
                        return r, True
            return None, False
        relname, ret = body(name)
        if ret:
            chosen[relname] = 1
        return ret

    (c, a, d, u) = repo.changes()
    repo.forget(filter(choose, a))
    repo.undelete(filter(choose, d))

    r = repo.update(node, False, True, choose, False)
    for n in relnames:
        if n not in chosen:
            ui.warn(_('error: no matches for %s\n') % n)
            r = 1
    sys.stdout.flush()
    return r

def root(ui, repo):
    """print the root (top) of the current working dir

    Print the root directory of the current repository.
    """
    ui.write(repo.root + "\n")

def serve(ui, repo, **opts):
    """export the repository via HTTP

    Start a local HTTP repository browser and pull server.

    By default, the server logs accesses to stdout and errors to
    stderr.  Use the "-A" and "-E" options to log to files.
    """

    if opts["stdio"]:
        fin, fout = sys.stdin, sys.stdout
        sys.stdout = sys.stderr

        # Prevent insertion/deletion of CRs
        util.set_binary(fin)
        util.set_binary(fout)

        def getarg():
            argline = fin.readline()[:-1]
            arg, l = argline.split()
            val = fin.read(int(l))
            return arg, val
        def respond(v):
            fout.write("%d\n" % len(v))
            fout.write(v)
            fout.flush()

        lock = None

        while 1:
            cmd = fin.readline()[:-1]
            if cmd == '':
                return
            if cmd == "heads":
                h = repo.heads()
                respond(" ".join(map(hex, h)) + "\n")
            if cmd == "lock":
                lock = repo.lock()
                respond("")
            if cmd == "unlock":
                if lock:
                    lock.release()
                lock = None
                respond("")
            elif cmd == "branches":
                arg, nodes = getarg()
                nodes = map(bin, nodes.split(" "))
                r = []
                for b in repo.branches(nodes):
                    r.append(" ".join(map(hex, b)) + "\n")
                respond("".join(r))
            elif cmd == "between":
                arg, pairs = getarg()
                pairs = [map(bin, p.split("-")) for p in pairs.split(" ")]
                r = []
                for b in repo.between(pairs):
                    r.append(" ".join(map(hex, b)) + "\n")
                respond("".join(r))
            elif cmd == "changegroup":
                nodes = []
                arg, roots = getarg()
                nodes = map(bin, roots.split(" "))

                cg = repo.changegroup(nodes)
                while 1:
                    d = cg.read(4096)
                    if not d:
                        break
                    fout.write(d)

                fout.flush()

            elif cmd == "addchangegroup":
                if not lock:
                    respond("not locked")
                    continue
                respond("")

                r = repo.addchangegroup(fin)
                respond("")

    optlist = "name templates style address port ipv6 accesslog errorlog"
    for o in optlist.split():
        if opts[o]:
            ui.setconfig("web", o, opts[o])

    try:
        httpd = hgweb.create_server(repo)
    except socket.error, inst:
        raise util.Abort('cannot start server: ' + inst.args[1])

    if ui.verbose:
        addr, port = httpd.socket.getsockname()
        if addr == '0.0.0.0':
            addr = socket.gethostname()
        else:
            try:
                addr = socket.gethostbyaddr(addr)[0]
            except socket.error:
                pass
        if port != 80:
            ui.status(_('listening at http://%s:%d/\n') % (addr, port))
        else:
            ui.status(_('listening at http://%s/\n') % addr)
    httpd.serve_forever()

def status(ui, repo, *pats, **opts):
    """show changed files in the working directory

    Show changed files in the working directory.  If no names are
    given, all files are shown.  Otherwise, only files matching the
    given names are shown.

    The codes used to show the status of files are:
    M = modified
    A = added
    R = removed
    ? = not tracked
    """

    cwd = repo.getcwd()
    files, matchfn, anypats = matchpats(repo, cwd, pats, opts)
    (c, a, d, u) = [[util.pathto(cwd, x) for x in n]
                    for n in repo.changes(files=files, match=matchfn)]

    changetypes = [(_('modified'), 'M', c),
                   (_('added'), 'A', a),
                   (_('removed'), 'R', d),
                   (_('unknown'), '?', u)]

    end = opts['print0'] and '\0' or '\n'

    for opt, char, changes in ([ct for ct in changetypes if opts[ct[0]]]
                               or changetypes):
        if opts['no_status']:
            format = "%%s%s" % end
        else:
            format = "%s %%s%s" % (char, end);

        for f in changes:
            ui.write(format % f)

def tag(ui, repo, name, rev=None, **opts):
    """add a tag for the current tip or a given revision

    Name a particular revision using <name>.

    Tags are used to name particular revisions of the repository and are
    very useful to compare different revision, to go back to significant
    earlier versions or to mark branch points as releases, etc.

    If no revision is given, the tip is used.

    To facilitate version control, distribution, and merging of tags,
    they are stored as a file named ".hgtags" which is managed
    similarly to other project files and can be hand-edited if
    necessary.
    """
    if opts['text']:
        ui.warn(_("Warning: -t and --text is deprecated,"
                  " please use -m or --message instead.\n"))
    if name == "tip":
        raise util.Abort(_("the name 'tip' is reserved"))
    if rev:
        r = hex(repo.lookup(rev))
    else:
        r = hex(repo.changelog.tip())

    if name.find(revrangesep) >= 0:
        raise util.Abort(_("'%s' cannot be used in a tag name") % revrangesep)

    if opts['local']:
        repo.opener("localtags", "a").write("%s %s\n" % (r, name))
        return

    (c, a, d, u) = repo.changes()
    for x in (c, a, d, u):
        if ".hgtags" in x:
            raise util.Abort(_("working copy of .hgtags is changed "
                               "(please commit .hgtags manually)"))

    repo.wfile(".hgtags", "ab").write("%s %s\n" % (r, name))
    if repo.dirstate.state(".hgtags") == '?':
        repo.add([".hgtags"])

    message = (opts['message'] or opts['text'] or
               _("Added tag %s for changeset %s") % (name, r))
    try:
        repo.commit([".hgtags"], message, opts['user'], opts['date'])
    except ValueError, inst:
        raise util.Abort(str(inst))

def tags(ui, repo):
    """list repository tags

    List the repository tags.

    This lists both regular and local tags.
    """

    l = repo.tagslist()
    l.reverse()
    for t, n in l:
        try:
            r = "%5d:%s" % (repo.changelog.rev(n), hex(n))
        except KeyError:
            r = "    ?:?"
        ui.write("%-30s %s\n" % (t, r))

def tip(ui, repo):
    """show the tip revision

    Show the tip revision.
    """
    n = repo.changelog.tip()
    show_changeset(ui, repo, changenode=n)

def unbundle(ui, repo, fname):
    """apply a changegroup file

    Apply a compressed changegroup file generated by the bundle
    command.
    """
    f = urllib.urlopen(fname)

    if f.read(4) != "HG10":
        raise util.Abort(_("%s: not a Mercurial bundle file") % fname)

    def bzgenerator(f):
        zd = bz2.BZ2Decompressor()
        for chunk in f:
            yield zd.decompress(chunk)

    bzgen = bzgenerator(util.filechunkiter(f, 4096))
    repo.addchangegroup(util.chunkbuffer(bzgen))

def undo(ui, repo):
    """undo the last commit or pull

    Roll back the last pull or commit transaction on the
    repository, restoring the project to its earlier state.

    This command should be used with care. There is only one level of
    undo and there is no redo.

    This command is not intended for use on public repositories. Once
    a change is visible for pull by other users, undoing it locally is
    ineffective.
    """
    repo.undo()

def update(ui, repo, node=None, merge=False, clean=False, branch=None):
    """update or merge working directory

    Update the working directory to the specified revision.

    If there are no outstanding changes in the working directory and
    there is a linear relationship between the current version and the
    requested version, the result is the requested version.

    Otherwise the result is a merge between the contents of the
    current working directory and the requested version. Files that
    changed between either parent are marked as changed for the next
    commit and a commit must be performed before any further updates
    are allowed.

    By default, update will refuse to run if doing so would require
    merging or discarding local changes.
    """
    if branch:
        br = repo.branchlookup(branch=branch)
        found = []
        for x in br:
            if branch in br[x]:
                found.append(x)
        if len(found) > 1:
            ui.warn(_("Found multiple heads for %s\n") % branch)
            for x in found:
                show_changeset(ui, repo, changenode=x, brinfo=br)
            return 1
        if len(found) == 1:
            node = found[0]
            ui.warn(_("Using head %s for branch %s\n") % (short(node), branch))
        else:
            ui.warn(_("branch %s not found\n") % (branch))
            return 1
    else:
        node = node and repo.lookup(node) or repo.changelog.tip()
    return repo.update(node, allow=merge, force=clean)

def verify(ui, repo):
    """verify the integrity of the repository

    Verify the integrity of the current repository.

    This will perform an extensive check of the repository's
    integrity, validating the hashes and checksums of each entry in
    the changelog, manifest, and tracked files, as well as the
    integrity of their crosslinks and indices.
    """
    return repo.verify()

# Command options and aliases are listed here, alphabetically

table = {
    "^add":
        (add,
         [('I', 'include', [], _('include names matching the given patterns')),
          ('X', 'exclude', [], _('exclude names matching the given patterns'))],
         "hg add [OPTION]... [FILE]..."),
    "addremove":
        (addremove,
         [('I', 'include', [], _('include names matching the given patterns')),
          ('X', 'exclude', [], _('exclude names matching the given patterns'))],
         "hg addremove [OPTION]... [FILE]..."),
    "^annotate":
        (annotate,
         [('r', 'rev', '', _('annotate the specified revision')),
          ('a', 'text', None, _('treat all files as text')),
          ('u', 'user', None, _('list the author')),
          ('n', 'number', None, _('list the revision number (default)')),
          ('c', 'changeset', None, _('list the changeset')),
          ('I', 'include', [], _('include names matching the given patterns')),
          ('X', 'exclude', [], _('exclude names matching the given patterns'))],
         _('hg annotate [OPTION]... FILE...')),
    "bundle":
        (bundle,
         [],
         _('hg bundle FILE DEST')),
    "cat":
        (cat,
         [('I', 'include', [], _('include names matching the given patterns')),
          ('X', 'exclude', [], _('exclude names matching the given patterns')),
          ('o', 'output', "", _('print output to file with formatted name')),
          ('r', 'rev', '', _('print the given revision'))],
         _('hg cat [OPTION]... FILE...')),
    "^clone":
        (clone,
<<<<<<< HEAD
         [('U', 'noupdate', None, _('do not update the new working directory')),
          ('e', 'ssh', "", _('specify ssh command to use')),
          ('', 'pull', None, _('use pull protocol to copy metadata')),
          ('', 'remotecmd', "", _('specify hg command to run on the remote side'))],
         _('hg clone [OPTION]... SOURCE [DEST]')),
=======
         [('U', 'noupdate', None, 'skip update after cloning'),
          ('e', 'ssh', "", 'ssh command'),
          ('r', 'rev', [], 'a changeset you would like to have after cloning'),
          ('', 'pull', None, 'use pull protocol to copy metadata'),
          ('', 'remotecmd', "", 'remote hg command')],
         'hg clone [OPTION]... SOURCE [DEST]'),
>>>>>>> 0629aded
    "^commit|ci":
        (commit,
         [('A', 'addremove', None, _('run addremove during commit')),
          ('I', 'include', [], _('include names matching the given patterns')),
          ('X', 'exclude', [], _('exclude names matching the given patterns')),
          ('m', 'message', "", _('use <text> as commit message')),
          ('l', 'logfile', "", _('read the commit message from <file>')),
          ('d', 'date', "", _('record datecode as commit date')),
          ('u', 'user', "", _('record user as commiter'))],
         _('hg commit [OPTION]... [FILE]...')),
    "copy|cp": (copy,
             [('I', 'include', [], _('include names matching the given patterns')),
              ('X', 'exclude', [], _('exclude names matching the given patterns')),
              ('A', 'after', None, _('record a copy that has already occurred')),
              ('f', 'force', None, _('forcibly copy over an existing managed file'))],
             _('hg copy [OPTION]... [SOURCE]... DEST')),
    "debugancestor": (debugancestor, [], _('debugancestor INDEX REV1 REV2')),
    "debugcheckstate": (debugcheckstate, [], _('debugcheckstate')),
    "debugconfig": (debugconfig, [], _('debugconfig')),
    "debugsetparents": (debugsetparents, [], _('debugsetparents REV1 [REV2]')),
    "debugstate": (debugstate, [], _('debugstate')),
    "debugdata": (debugdata, [], _('debugdata FILE REV')),
    "debugindex": (debugindex, [], _('debugindex FILE')),
    "debugindexdot": (debugindexdot, [], _('debugindexdot FILE')),
    "debugrename": (debugrename, [], _('debugrename FILE [REV]')),
    "debugwalk":
        (debugwalk,
         [('I', 'include', [], _('include names matching the given patterns')),
          ('X', 'exclude', [], _('exclude names matching the given patterns'))],
         _('debugwalk [OPTION]... [FILE]...')),
    "^diff":
        (diff,
         [('r', 'rev', [], _('revision')),
          ('a', 'text', None, _('treat all files as text')),
          ('I', 'include', [], _('include names matching the given patterns')),
          ('X', 'exclude', [], _('exclude names matching the given patterns'))],
         _('hg diff [-a] [-I] [-X] [-r REV1 [-r REV2]] [FILE]...')),
    "^export":
        (export,
         [('o', 'output', "", _('print output to file with formatted name')),
          ('a', 'text', None, _('treat all files as text'))],
         "hg export [-a] [-o OUTFILE] REV..."),
    "forget":
        (forget,
         [('I', 'include', [], _('include names matching the given patterns')),
          ('X', 'exclude', [], _('exclude names matching the given patterns'))],
         "hg forget [OPTION]... FILE..."),
    "grep":
        (grep,
         [('0', 'print0', None, _('end fields with NUL')),
          ('I', 'include', [], _('include names matching the given patterns')),
          ('X', 'exclude', [], _('include names matching the given patterns')),
          ('', 'all', None, _('print all revisions that match')),
          ('i', 'ignore-case', None, _('ignore case when matching')),
          ('l', 'files-with-matches', None, _('print only filenames and revs that match')),
          ('n', 'line-number', None, _('print matching line numbers')),
          ('r', 'rev', [], _('search in given revision range')),
          ('u', 'user', None, _('print user who committed change'))],
         "hg grep [OPTION]... PATTERN [FILE]..."),
    "heads":
        (heads,
         [('b', 'branches', None, _('find branch info'))],
         _('hg heads [-b]')),
    "help": (help_, [], _('hg help [COMMAND]')),
    "identify|id": (identify, [], _('hg identify')),
    "import|patch":
        (import_,
         [('p', 'strip', 1, _('directory strip option for patch. This has the same\n') +
                            _('meaning as the corresponding patch option')),
          ('f', 'force', None, _('skip check for outstanding uncommitted changes')),
          ('b', 'base', "", _('base path'))],
         "hg import [-f] [-p NUM] [-b BASE] PATCH..."),
    "incoming|in": (incoming,
         [('M', 'no-merges', None, _("do not show merges")),
          ('p', 'patch', None, _('show patch')),
          ('n', 'newest-first', None, _('show newest record first'))],
         _('hg incoming [-p] [-n] [-M] [SOURCE]')),
    "^init": (init, [], _('hg init [DEST]')),
    "locate":
        (locate,
         [('r', 'rev', '', _('search the repository as it stood at rev')),
          ('0', 'print0', None, _('end filenames with NUL, for use with xargs')),
          ('f', 'fullpath', None, _('print complete paths from the filesystem root')),
          ('I', 'include', [], _('include names matching the given patterns')),
          ('X', 'exclude', [], _('exclude names matching the given patterns'))],
         _('hg locate [OPTION]... [PATTERN]...')),
    "^log|history":
        (log,
         [('I', 'include', [], _('include names matching the given patterns')),
          ('X', 'exclude', [], _('exclude names matching the given patterns')),
          ('b', 'branch', None, _('show branches')),
          ('k', 'keyword', [], _('search for a keyword')),
          ('r', 'rev', [], _('show the specified revision or range')),
          ('M', 'no-merges', None, _("do not show merges")),
          ('m', 'only-merges', None, _("show only merges")),
          ('p', 'patch', None, _('show patch'))],
         _('hg log [-I] [-X] [-r REV]... [-p] [FILE]')),
    "manifest": (manifest, [], _('hg manifest [REV]')),
    "outgoing|out": (outgoing,
         [('M', 'no-merges', None, _("do not show merges")),
          ('p', 'patch', None, _('show patch')),
          ('n', 'newest-first', None, _('show newest record first'))],
         _('hg outgoing [-p] [-n] [-M] [DEST]')),
    "parents": (parents, [], _('hg parents [REV]')),
    "paths": (paths, [], _('hg paths [NAME]')),
    "^pull":
        (pull,
<<<<<<< HEAD
         [('u', 'update', None, _('update the working directory to tip after pull')),
          ('e', 'ssh', "", _('specify ssh command to use')),
          ('', 'remotecmd', "", _('specify hg command to run on the remote side'))],
         _('hg pull [-u] [-e FILE] [--remotecmd FILE] [SOURCE]')),
=======
         [('u', 'update', None, 'update working directory'),
          ('e', 'ssh', "", 'ssh command'),
          ('', 'remotecmd', "", 'remote hg command'),
          ('r', 'rev', [], 'a specific revision you would like to pull')],
         'hg pull [-u] [-e FILE] [--remotecmd FILE] [-r rev]... [SOURCE]'),
>>>>>>> 0629aded
    "^push":
        (push,
         [('f', 'force', None, _('force push')),
          ('e', 'ssh', "", _('specify ssh command to use')),
          ('', 'remotecmd', "", _('specify hg command to run on the remote side'))],
         _('hg push [-f] [-e FILE] [--remotecmd FILE] [DEST]')),
    "rawcommit":
        (rawcommit,
         [('p', 'parent', [], _('parent')),
          ('d', 'date', "", _('date code')),
          ('u', 'user', "", _('user')),
          ('F', 'files', "", _('file list')),
          ('m', 'message', "", _('commit message')),
          ('t', 'text', "", _('commit message (deprecated: use -m)')),
          ('l', 'logfile', "", _('commit message file'))],
         _('hg rawcommit [OPTION]... [FILE]...')),
    "recover": (recover, [], _("hg recover")),
    "^remove|rm": (remove,
                   [('I', 'include', [], _('include names matching the given patterns')),
                    ('X', 'exclude', [], _('exclude names matching the given patterns'))],
                   _("hg remove [OPTION]... FILE...")),
    "rename|mv": (rename,
                  [('I', 'include', [], _('include names matching the given patterns')),
                   ('X', 'exclude', [], _('exclude names matching the given patterns')),
                   ('A', 'after', None, _('record a rename that has already occurred')),
                   ('f', 'force', None, _('forcibly copy over an existing managed file'))],
                  _('hg rename [OPTION]... [SOURCE]... DEST')),
    "^revert":
        (revert,
         [("n", "nonrecursive", None, _("do not recurse into subdirectories")),
          ("r", "rev", "", _("revision to revert to"))],
         _("hg revert [-n] [-r REV] [NAME]...")),
    "root": (root, [], _("hg root")),
    "^serve":
        (serve,
         [('A', 'accesslog', '', _('name of access log file to write to')),
          ('E', 'errorlog', '', _('name of error log file to write to')),
          ('p', 'port', 0, _('port to use (default: 8000)')),
          ('a', 'address', '', _('address to use')),
          ('n', 'name', "", _('name to show in web pages (default: working dir)')),
          ('', 'stdio', None, _('for remote clients')),
          ('t', 'templates', "", _('web templates to use')),
          ('', 'style', "", _('template style to use')),
          ('6', 'ipv6', None, _('use IPv6 in addition to IPv4'))],
         _("hg serve [OPTION]...")),
    "^status":
        (status,
         [('m', 'modified', None, _('show only modified files')),
          ('a', 'added', None, _('show only added files')),
          ('r', 'removed', None, _('show only removed files')),
          ('u', 'unknown', None, _('show only unknown (not tracked) files')),
          ('n', 'no-status', None, _('hide status prefix')),
          ('0', 'print0', None, _('end filenames with NUL, for use with xargs')),
          ('I', 'include', [], _('include names matching the given patterns')),
          ('X', 'exclude', [], _('exclude names matching the given patterns'))],
         _("hg status [OPTION]... [FILE]...")),
    "tag":
        (tag,
         [('l', 'local', None, _('make the tag local')),
          ('m', 'message', "", _('message for tag commit log entry')),
          ('t', 'text', "", _('commit message (deprecated: use -m)')),
          ('d', 'date', "", _('record datecode as commit date')),
          ('u', 'user', "", _('record user as commiter'))],
         _('hg tag [OPTION]... NAME [REV]')),
    "tags": (tags, [], _('hg tags')),
    "tip": (tip, [], _('hg tip')),
    "unbundle":
        (unbundle,
         [],
         _('hg unbundle FILE')),
    "undo": (undo, [], _('hg undo')),
    "^update|up|checkout|co":
        (update,
         [('b', 'branch', "", _('checkout the head of a specific branch')),
          ('m', 'merge', None, _('allow merging of branches')),
          ('C', 'clean', None, _('overwrite locally modified files'))],
         _('hg update [-b TAG] [-m] [-C] [REV]')),
    "verify": (verify, [], _('hg verify')),
    "version": (show_version, [], _('hg version')),
}

globalopts = [
    ('R', 'repository', "", _("repository root directory")),
    ('', 'cwd', '', _("change working directory")),
    ('y', 'noninteractive', None, _("do not prompt, assume 'yes' for any required answers")),
    ('q', 'quiet', None, _("suppress output")),
    ('v', 'verbose', None, _("enable additional output")),
    ('', 'debug', None, _("enable debugging output")),
    ('', 'debugger', None, _("start debugger")),
    ('', 'traceback', None, _("print traceback on exception")),
    ('', 'time', None, _("time how long the command takes")),
    ('', 'profile', None, _("print command execution profile")),
    ('', 'version', None, _("output version information and exit")),
    ('h', 'help', None, _("display help and exit")),
]

norepo = ("clone init version help debugancestor debugconfig debugdata"
          " debugindex debugindexdot paths")

def find(cmd):
    for e in table.keys():
        if re.match("(%s)$" % e, cmd):
            return e, table[e]

    raise UnknownCommand(cmd)

class SignalInterrupt(Exception):
    """Exception raised on SIGTERM and SIGHUP."""

def catchterm(*args):
    raise SignalInterrupt

def run():
    sys.exit(dispatch(sys.argv[1:]))

class ParseError(Exception):
    """Exception raised on errors in parsing the command line."""

def parse(ui, args):
    options = {}
    cmdoptions = {}

    try:
        args = fancyopts.fancyopts(args, globalopts, options)
    except fancyopts.getopt.GetoptError, inst:
        raise ParseError(None, inst)

    if args:
        cmd, args = args[0], args[1:]
        defaults = ui.config("defaults", cmd)
        if defaults:
            # reparse with command defaults added
            args = [cmd] + defaults.split() + args
            try:
                args = fancyopts.fancyopts(args, globalopts, options)
            except fancyopts.getopt.GetoptError, inst:
                raise ParseError(None, inst)

            cmd, args = args[0], args[1:]

        i = find(cmd)[1]
        c = list(i[1])
    else:
        cmd = None
        c = []

    # combine global options into local
    for o in globalopts:
        c.append((o[0], o[1], options[o[1]], o[3]))

    try:
        args = fancyopts.fancyopts(args, c, cmdoptions)
    except fancyopts.getopt.GetoptError, inst:
        raise ParseError(cmd, inst)

    # separate global options back out
    for o in globalopts:
        n = o[1]
        options[n] = cmdoptions[n]
        del cmdoptions[n]

    return (cmd, cmd and i[0] or None, args, options, cmdoptions)

def dispatch(args):
    signal.signal(signal.SIGTERM, catchterm)
    try:
        signal.signal(signal.SIGHUP, catchterm)
    except AttributeError:
        pass

    u = ui.ui()
    external = []
    for x in u.extensions():
        def on_exception(Exception, inst):
            u.warn(_("*** failed to import extension %s\n") % x[1])
            u.warn("%s\n" % inst)
            if "--traceback" in sys.argv[1:]:
                traceback.print_exc()
        if x[1]:
            try:
                mod = imp.load_source(x[0], x[1])
            except Exception, inst:
                on_exception(Exception, inst)
                continue
        else:
            def importh(name):
                mod = __import__(name)
                components = name.split('.')
                for comp in components[1:]:
                    mod = getattr(mod, comp)
                return mod
            try:
                mod = importh(x[0])
            except Exception, inst:
                on_exception(Exception, inst)
                continue

        external.append(mod)
    for x in external:
        cmdtable = getattr(x, 'cmdtable', {})
        for t in cmdtable:
            if t in table:
                u.warn(_("module %s overrides %s\n") % (x.__name__, t))
        table.update(cmdtable)

    try:
        cmd, func, args, options, cmdoptions = parse(u, args)
    except ParseError, inst:
        if inst.args[0]:
            u.warn(_("hg %s: %s\n") % (inst.args[0], inst.args[1]))
            help_(u, inst.args[0])
        else:
            u.warn(_("hg: %s\n") % inst.args[1])
            help_(u, 'shortlist')
        sys.exit(-1)
    except UnknownCommand, inst:
        u.warn(_("hg: unknown command '%s'\n") % inst.args[0])
        help_(u, 'shortlist')
        sys.exit(1)

    if options["time"]:
        def get_times():
            t = os.times()
            if t[4] == 0.0: # Windows leaves this as zero, so use time.clock()
                t = (t[0], t[1], t[2], t[3], time.clock())
            return t
        s = get_times()
        def print_time():
            t = get_times()
            u.warn(_("Time: real %.3f secs (user %.3f+%.3f sys %.3f+%.3f)\n") %
                (t[4]-s[4], t[0]-s[0], t[2]-s[2], t[1]-s[1], t[3]-s[3]))
        atexit.register(print_time)

    u.updateopts(options["verbose"], options["debug"], options["quiet"],
              not options["noninteractive"])

    # enter the debugger before command execution
    if options['debugger']:
        pdb.set_trace()

    try:
        try:
            if options['help']:
                help_(u, cmd, options['version'])
                sys.exit(0)
            elif options['version']:
                show_version(u)
                sys.exit(0)
            elif not cmd:
                help_(u, 'shortlist')
                sys.exit(0)

            if options['cwd']:
                try:
                    os.chdir(options['cwd'])
                except OSError, inst:
                    raise util.Abort('%s: %s' %
                                     (options['cwd'], inst.strerror))

            if cmd not in norepo.split():
                path = options["repository"] or ""
                repo = hg.repository(ui=u, path=path)
                for x in external:
                    if hasattr(x, 'reposetup'): x.reposetup(u, repo)
                d = lambda: func(u, repo, *args, **cmdoptions)
            else:
                d = lambda: func(u, *args, **cmdoptions)

            if options['profile']:
                import hotshot, hotshot.stats
                prof = hotshot.Profile("hg.prof")
                r = prof.runcall(d)
                prof.close()
                stats = hotshot.stats.load("hg.prof")
                stats.strip_dirs()
                stats.sort_stats('time', 'calls')
                stats.print_stats(40)
                return r
            else:
                return d()
        except:
            # enter the debugger when we hit an exception
            if options['debugger']:
                pdb.post_mortem(sys.exc_info()[2])
            if options['traceback']:
                traceback.print_exc()
            raise
    except hg.RepoError, inst:
        u.warn(_("abort: "), inst, "!\n")
    except revlog.RevlogError, inst:
        u.warn(_("abort: "), inst, "!\n")
    except SignalInterrupt:
        u.warn(_("killed!\n"))
    except KeyboardInterrupt:
        try:
            u.warn(_("interrupted!\n"))
        except IOError, inst:
            if inst.errno == errno.EPIPE:
                if u.debugflag:
                    u.warn(_("\nbroken pipe\n"))
            else:
                raise
    except IOError, inst:
        if hasattr(inst, "code"):
            u.warn(_("abort: %s\n") % inst)
        elif hasattr(inst, "reason"):
            u.warn(_("abort: error: %s\n") % inst.reason[1])
        elif hasattr(inst, "args") and inst[0] == errno.EPIPE:
            if u.debugflag:
                u.warn(_("broken pipe\n"))
        elif getattr(inst, "strerror", None):
            if getattr(inst, "filename", None):
                u.warn(_("abort: %s - %s\n") % (inst.strerror, inst.filename))
            else:
                u.warn(_("abort: %s\n") % inst.strerror)
        else:
            raise
    except OSError, inst:
        if hasattr(inst, "filename"):
            u.warn(_("abort: %s: %s\n") % (inst.strerror, inst.filename))
        else:
            u.warn(_("abort: %s\n") % inst.strerror)
    except util.Abort, inst:
        u.warn(_('abort: '), inst.args[0] % inst.args[1:], '\n')
        sys.exit(1)
    except TypeError, inst:
        # was this an argument error?
        tb = traceback.extract_tb(sys.exc_info()[2])
        if len(tb) > 2: # no
            raise
        u.debug(inst, "\n")
        u.warn(_("%s: invalid arguments\n") % cmd)
        help_(u, cmd)
    except UnknownCommand, inst:
        u.warn(_("hg: unknown command '%s'\n") % inst.args[0])
        help_(u, 'shortlist')
    except SystemExit:
        # don't catch this in the catch-all below
        raise
    except:
        u.warn(_("** unknown exception encountered, details follow\n"))
        u.warn(_("** report bug details to mercurial@selenic.com\n"))
        raise

    sys.exit(-1)<|MERGE_RESOLUTION|>--- conflicted
+++ resolved
@@ -1402,13 +1402,9 @@
     o = repo.findincoming(other)
     if not o:
         return
-<<<<<<< HEAD
-    o = other.newer(o)
+    o = other.changelog.nodesbetween(o)[0]
     if opts['newest_first']:
         o.reverse()
-=======
-    o = other.changelog.nodesbetween(o)[0]
->>>>>>> 0629aded
     for n in o:
         parents = [p for p in other.changelog.parents(n) if p != nullid]
         if opts['no_merges'] and len(parents) == 2:
@@ -1571,13 +1567,9 @@
     dest = ui.expandpath(dest, repo.root)
     other = hg.repository(ui, dest)
     o = repo.findoutgoing(other)
-<<<<<<< HEAD
-    o = repo.newer(o)
+    o = repo.changelog.nodesbetween(o)[0]
     if opts['newest_first']:
         o.reverse()
-=======
-    o = repo.changelog.nodesbetween(o)[0]
->>>>>>> 0629aded
     for n in o:
         parents = [p for p in repo.changelog.parents(n) if p != nullid]
         if opts['no_merges'] and len(parents) == 2:
@@ -2209,20 +2201,12 @@
          _('hg cat [OPTION]... FILE...')),
     "^clone":
         (clone,
-<<<<<<< HEAD
          [('U', 'noupdate', None, _('do not update the new working directory')),
           ('e', 'ssh', "", _('specify ssh command to use')),
           ('', 'pull', None, _('use pull protocol to copy metadata')),
+          ('r', 'rev', [], _('a changeset you would like to have after cloning')),
           ('', 'remotecmd', "", _('specify hg command to run on the remote side'))],
          _('hg clone [OPTION]... SOURCE [DEST]')),
-=======
-         [('U', 'noupdate', None, 'skip update after cloning'),
-          ('e', 'ssh', "", 'ssh command'),
-          ('r', 'rev', [], 'a changeset you would like to have after cloning'),
-          ('', 'pull', None, 'use pull protocol to copy metadata'),
-          ('', 'remotecmd', "", 'remote hg command')],
-         'hg clone [OPTION]... SOURCE [DEST]'),
->>>>>>> 0629aded
     "^commit|ci":
         (commit,
          [('A', 'addremove', None, _('run addremove during commit')),
@@ -2330,18 +2314,11 @@
     "paths": (paths, [], _('hg paths [NAME]')),
     "^pull":
         (pull,
-<<<<<<< HEAD
          [('u', 'update', None, _('update the working directory to tip after pull')),
           ('e', 'ssh', "", _('specify ssh command to use')),
+          ('r', 'rev', [], _('a specific revision you would like to pull')),
           ('', 'remotecmd', "", _('specify hg command to run on the remote side'))],
-         _('hg pull [-u] [-e FILE] [--remotecmd FILE] [SOURCE]')),
-=======
-         [('u', 'update', None, 'update working directory'),
-          ('e', 'ssh', "", 'ssh command'),
-          ('', 'remotecmd', "", 'remote hg command'),
-          ('r', 'rev', [], 'a specific revision you would like to pull')],
-         'hg pull [-u] [-e FILE] [--remotecmd FILE] [-r rev]... [SOURCE]'),
->>>>>>> 0629aded
+         _('hg pull [-u] [-e FILE] [-r rev] [--remotecmd FILE] [SOURCE]')),
     "^push":
         (push,
          [('f', 'force', None, _('force push')),
