--- conflicted
+++ resolved
@@ -61,15 +61,11 @@
         dirname = '%s.%s' % (dirname, short(node))
     base = os.path.join(tmproot, dirname)
     os.mkdir(base)
-<<<<<<< HEAD
-    ui.note(_('making snapshot of %d files from working directory\n') %
-=======
     if node is not None:
         ui.note(_('making snapshot of %d files from rev %s\n') %
                 (len(files), short(node)))
     else:
-        ui.note(_('making snapshot of %d files from working dir\n') %
->>>>>>> 0d13db37
+        ui.note(_('making snapshot of %d files from working directory\n') %
             (len(files)))
     wopener = util.opener(base)
     fns_and_mtime = []
