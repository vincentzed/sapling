--- conflicted
+++ resolved
@@ -26,6 +26,7 @@
 '''
 
 from mercurial.commands import templateopts, hex, short
+from mercurial import extensions
 from mercurial.i18n import _
 from mercurial import cmdutil, util, commands, changelog
 from mercurial.node import nullid, nullrev
@@ -291,20 +292,6 @@
 
     repo.__class__ = bookmark_repo
 
-<<<<<<< HEAD
-def pushnonbookmarked(orig, ui, repo, *args, **opts):
-    'Call push with only the heads that are not bookmarked'
-    if opts.get('non_bookmarked'):
-        if opts.get('rev'):
-            heads = [repo.lookup(r) for r in opts.get('rev')]
-        else:
-            heads = repo.heads()
-
-        markheads = parse(repo).values()
-        opts['rev'] = [head for head in heads if not(head in markheads)]
-
-    orig(ui, repo, *args, **opts)
-
 def updatecurbookmark(orig, ui, repo, *args, **opts):
     '''Set the current bookmark
 
@@ -320,13 +307,9 @@
 
 def uisetup(ui):
     'Replace push with a decorator to provide --non-bookmarked option'
-    entry = extensions.wrapcommand(commands.table, 'push', pushnonbookmarked)
-    entry[1].append(('', 'non-bookmarked', None, _("push all heads that are not bookmarked")))
     if ui.configbool('bookmarks', 'track.current'):
         extensions.wrapcommand(commands.table, 'update', updatecurbookmark)
 
-=======
->>>>>>> 14696164
 cmdtable = {
     "bookmarks":
         (bookmark,
