--- conflicted
+++ resolved
@@ -219,11 +219,7 @@
     >>> u
     <url scheme: 'file', path: 'f:oo/bar/baz'>
     >>> str(u)
-<<<<<<< HEAD
-    'file:f:oo/bar/baz'
-=======
-    'file:///f%3Aoo/bar/baz'
->>>>>>> d91862b8
+    'file:///f:oo/bar/baz'
     >>> u.localpath()
     'f:oo/bar/baz'
 
