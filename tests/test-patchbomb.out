--- conflicted
+++ resolved
@@ -1237,8 +1237,6 @@
 References: <patchbomb.60@
 User-Agent: Mercurial-patchbomb
 Date: Thu, 01 Jan 1970 00:01:02 +0000
-<<<<<<< HEAD
-=======
 From: quux
 To: foo
 Cc: bar
@@ -1451,7 +1449,6 @@
 References: <patchbomb.60@
 User-Agent: Mercurial-patchbomb
 Date: Thu, 01 Jan 1970 00:01:02 +0000
->>>>>>> f1cc50d9
 From: quux
 To: foo
 Cc: bar
